--- conflicted
+++ resolved
@@ -7,113 +7,6 @@
 Following are the corresponding licenses:
 
 ###############################################################################
-<<<<<<< HEAD
-
-
-https://github.com/adobe-fonts/source-sans
-
-###############################################################################
-
-Copyright 2010-2022 Adobe (http://www.adobe.com/), with Reserved Font Name 'Source'. All Rights Reserved. Source is a trademark of Adobe in the United States and/or other countries.
-
-This Font Software is licensed under the SIL Open Font License, Version 1.1.
-
-This license is copied below, and is also available with a FAQ at: http://scripts.sil.org/OFL
-
-
------------------------------------------------------------
-SIL OPEN FONT LICENSE Version 1.1 - 26 February 2007
------------------------------------------------------------
-
-PREAMBLE
-The goals of the Open Font License (OFL) are to stimulate worldwide
-development of collaborative font projects, to support the font creation
-efforts of academic and linguistic communities, and to provide a free and
-open framework in which fonts may be shared and improved in partnership
-with others.
-
-The OFL allows the licensed fonts to be used, studied, modified and
-redistributed freely as long as they are not sold by themselves. The
-fonts, including any derivative works, can be bundled, embedded,
-redistributed and/or sold with any software provided that any reserved
-names are not used by derivative works. The fonts and derivatives,
-however, cannot be released under any other type of license. The
-requirement for fonts to remain under this license does not apply
-to any document created using the fonts or their derivatives.
-
-DEFINITIONS
-"Font Software" refers to the set of files released by the Copyright
-Holder(s) under this license and clearly marked as such. This may
-include source files, build scripts and documentation.
-
-"Reserved Font Name" refers to any names specified as such after the
-copyright statement(s).
-
-"Original Version" refers to the collection of Font Software components as
-distributed by the Copyright Holder(s).
-
-"Modified Version" refers to any derivative made by adding to, deleting,
-or substituting -- in part or in whole -- any of the components of the
-Original Version, by changing formats or by porting the Font Software to a
-new environment.
-
-"Author" refers to any designer, engineer, programmer, technical
-writer or other person who contributed to the Font Software.
-
-PERMISSION & CONDITIONS
-Permission is hereby granted, free of charge, to any person obtaining
-a copy of the Font Software, to use, study, copy, merge, embed, modify,
-redistribute, and sell modified and unmodified copies of the Font
-Software, subject to the following conditions:
-
-1) Neither the Font Software nor any of its individual components,
-in Original or Modified Versions, may be sold by itself.
-
-2) Original or Modified Versions of the Font Software may be bundled,
-redistributed and/or sold with any software, provided that each copy
-contains the above copyright notice and this license. These can be
-included either as stand-alone text files, human-readable headers or
-in the appropriate machine-readable metadata fields within text or
-binary files as long as those fields can be easily viewed by the user.
-
-3) No Modified Version of the Font Software may use the Reserved Font
-Name(s) unless explicit written permission is granted by the corresponding
-Copyright Holder. This restriction only applies to the primary font name as
-presented to the users.
-
-4) The name(s) of the Copyright Holder(s) or the Author(s) of the Font
-Software shall not be used to promote, endorse or advertise any
-Modified Version, except to acknowledge the contribution(s) of the
-Copyright Holder(s) and the Author(s) or with their explicit written
-permission.
-
-5) The Font Software, modified or unmodified, in part or in whole,
-must be distributed entirely under this license, and must not be
-distributed under any other license. The requirement for fonts to
-remain under this license does not apply to any document created
-using the Font Software.
-
-TERMINATION
-This license becomes null and void if any of the above conditions are
-not met.
-
-DISCLAIMER
-THE FONT SOFTWARE IS PROVIDED "AS IS", WITHOUT WARRANTY OF ANY KIND,
-EXPRESS OR IMPLIED, INCLUDING BUT NOT LIMITED TO ANY WARRANTIES OF
-MERCHANTABILITY, FITNESS FOR A PARTICULAR PURPOSE AND NONINFRINGEMENT
-OF COPYRIGHT, PATENT, TRADEMARK, OR OTHER RIGHT. IN NO EVENT SHALL THE
-COPYRIGHT HOLDER BE LIABLE FOR ANY CLAIM, DAMAGES OR OTHER LIABILITY,
-INCLUDING ANY GENERAL, SPECIAL, INDIRECT, INCIDENTAL, OR CONSEQUENTIAL
-DAMAGES, WHETHER IN AN ACTION OF CONTRACT, TORT OR OTHERWISE, ARISING
-FROM, OUT OF THE USE OR INABILITY TO USE THE FONT SOFTWARE OR FROM
-OTHER DEALINGS IN THE FONT SOFTWARE.
-
-###############################################################################
-###############################################################################
-
-
-=======
->>>>>>> 0134d39c
 https://github.com/nocnokneo/cmake-git-versioning-example
 ###############################################################################
 
