--- conflicted
+++ resolved
@@ -267,22 +267,11 @@
     m_depth_texture->bind(location);
 }
 
-<<<<<<< HEAD
-std::unique_ptr<QOpenGLTexture> Framebuffer::take_and_replace_colour_attachment(unsigned index)
-{
-    std::unique_ptr<QOpenGLTexture> tmp = std::move(m_colour_textures[index]);
-    m_colour_textures[index] = std::make_unique<QOpenGLTexture>(QOpenGLTexture::Target::Target2D);
-    recreate_texture(index);
-    return tmp;
-}
-
 QOpenGLTexture* Framebuffer::depth_texture()
 {
     return m_depth_texture.get();
 }
 
-=======
->>>>>>> 4e7f91d3
 QImage Framebuffer::read_colour_attachment(unsigned index)
 {
     assert(index < m_colour_textures.size());
