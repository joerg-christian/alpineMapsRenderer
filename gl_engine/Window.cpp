--- conflicted
+++ resolved
@@ -29,16 +29,15 @@
 #include <QOpenGLContext>
 #include <QOpenGLDebugLogger>
 #include <QOpenGLExtraFunctions>
-#include <QOpenGLVersionFunctionsFactory>
 #include <QOpenGLFramebufferObject>
 #include <QOpenGLShaderProgram>
 #include <QOpenGLTexture>
+#include <QOpenGLVersionFunctionsFactory>
 #include <QOpenGLVertexArrayObject>
 #include <QPropertyAnimation>
 #include <QRandomGenerator>
 #include <QSequentialAnimationGroup>
 #include <QTimer>
-#include <glm/glm.hpp>
 #include <glm/glm.hpp>
 #include <glm/gtx/transform.hpp>
 #if (defined(__linux) && !defined(__ANDROID__)) || defined(_WIN32) || defined(_WIN64)
@@ -72,21 +71,12 @@
 using gl_engine::Window;
 using namespace gl_engine;
 
-<<<<<<< HEAD
- Window::Window()
-     : m_camera({ 1822577.0, 6141664.0 - 500, 171.28 + 500 }, { 1822577.0, 6141664.0, 171.28 }) // should point right at the stephansdom
- {
-     m_tile_manager = std::make_unique<TileManager>();
-     m_map_label_manager = std::make_unique<MapLabelManager>();
-     QTimer::singleShot(1, [this]() { emit update_requested(); });
-=======
 Window::Window()
     : m_camera({ 1822577.0, 6141664.0 - 500, 171.28 + 500 }, { 1822577.0, 6141664.0, 171.28 }) // should point right at the stephansdom
 {
     m_tile_manager = std::make_unique<TileManager>();
-    m_map_label_manager = std::make_shared<MapLabelManager>();
+    m_map_label_manager = std::make_unique<MapLabelManager>();
     QTimer::singleShot(1, [this]() { emit update_requested(); });
->>>>>>> 1398f136
 }
 
 Window::~Window()
