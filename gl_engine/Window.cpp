--- conflicted
+++ resolved
@@ -30,19 +30,6 @@
 #include <QOpenGLDebugLogger>
 #include <QOpenGLExtraFunctions>
 #include <QOpenGLVersionFunctionsFactory>
-<<<<<<< HEAD
-
-#include "Framebuffer.h"
-#include "MapLabelManager.h"
-#include "SSAO.h"
-#include "ShaderManager.h"
-#include "ShaderProgram.h"
-#include "ShadowMapping.h"
-#include "TileManager.h"
-#include "Window.h"
-#include "helpers.h"
-=======
->>>>>>> 09d56428
 #include <QOpenGLFramebufferObject>
 #include <QOpenGLShaderProgram>
 #include <QOpenGLTexture>
@@ -66,7 +53,6 @@
 #include <nucleus/utils/bit_coding.h>
 
 #include "Context.h"
-#include "DebugPainter.h"
 #include "Framebuffer.h"
 #include "MapLabelManager.h"
 #include "SSAO.h"
@@ -86,21 +72,12 @@
 using gl_engine::Window;
 using namespace gl_engine;
 
-<<<<<<< HEAD
- Window::Window()
-     : m_camera({ 1822577.0, 6141664.0 - 500, 171.28 + 500 }, { 1822577.0, 6141664.0, 171.28 }) // should point right at the stephansdom
- {
-     m_tile_manager = std::make_unique<TileManager>();
-     m_map_label_manager = std::make_shared<MapLabelManager>();
-     QTimer::singleShot(1, [this]() { emit update_requested(); });
-=======
 Window::Window()
     : m_camera({ 1822577.0, 6141664.0 - 500, 171.28 + 500 }, { 1822577.0, 6141664.0, 171.28 }) // should point right at the stephansdom
 {
     m_tile_manager = std::make_unique<TileManager>();
-    m_map_label_manager = std::make_unique<MapLabelManager>();
+     m_map_label_manager = std::make_shared<MapLabelManager>();
     QTimer::singleShot(1, [this]() { emit update_requested(); });
->>>>>>> 09d56428
 }
 
 Window::~Window()
@@ -124,13 +101,8 @@
     logger->disableMessages(QList<GLuint>({ 131185 }));
     logger->startLogging(QOpenGLDebugLogger::SynchronousLogging);
 
-<<<<<<< HEAD
-    m_shader_manager = std::make_unique<ShaderManager>();
-=======
-    m_debug_painter = std::make_unique<DebugPainter>();
 
     auto* shader_manager = Context::instance().shader_manager();
->>>>>>> 09d56428
 
     m_tile_manager->init();
     m_tile_manager->initilise_attribute_locations(shader_manager->tile_shader());
@@ -290,17 +262,7 @@
     // f->glDepthFunc(GL_GREATER); // for reverse z
     f->glDepthFunc(GL_LESS);
 
-<<<<<<< HEAD
-    m_shader_manager->tile_shader()->bind();
-=======
-#if (defined(__linux) && !defined(__ANDROID__)) || defined(_WIN32) || defined(_WIN64)
-    auto funcs = QOpenGLVersionFunctionsFactory::get<QOpenGLFunctions_3_3_Core>(QOpenGLContext::currentContext()); // for wireframe mode
-    if (funcs && m_wireframe_enabled)
-        funcs->glPolygonMode(GL_FRONT_AND_BACK, GL_LINE);
-#endif
-
     shader_manager->tile_shader()->bind();
->>>>>>> 09d56428
     m_timer->start_timer("tiles");
     auto culled_tile_set = m_tile_manager->cull(tile_set, m_camera.frustum());
     m_tile_manager->draw(shader_manager->tile_shader(), m_camera, culled_tile_set, true, m_camera.position());
@@ -351,28 +313,9 @@
 
     // DRAW LABELS
     {
-<<<<<<< HEAD
-        m_decoration_buffer->bind();
-        const GLfloat clearAlbedoColor[] = { 0.0f, 0.0f, 0.0f, 0.0f };
-        f->glClearBufferfv(GL_COLOR, 0, clearAlbedoColor);
-        f->glEnable(GL_DEPTH_TEST);
-        f->glDepthFunc(GL_LEQUAL);
-        // f->glDepthMask(GL_FALSE);
-        m_shader_manager->labels_program()->bind();
-        m_map_label_manager->draw(m_gbuffer.get(), m_shader_manager->labels_program(), m_camera, culled_tile_set);
-        m_shader_manager->labels_program()->release();
-
-        if (framebuffer)
-            framebuffer->bind();
-        m_shader_manager->screen_copy_program()->bind();
-        m_decoration_buffer->bind_colour_texture(0, 0);
-        f->glEnable(GL_BLEND);
-        f->glBlendFunc(GL_SRC_ALPHA, GL_ONE_MINUS_SRC_ALPHA);
-        m_screen_quad_geometry.draw();
-=======
         m_timer->start_timer("labels");
         shader_manager->labels_program()->bind();
-        m_map_label_manager->draw(m_gbuffer.get(), shader_manager->labels_program(), m_camera);
+        m_map_label_manager->draw(m_gbuffer.get(), shader_manager->labels_program(), m_camera, culled_tile_set);
         shader_manager->labels_program()->release();
         m_timer->stop_timer("labels");
     }
@@ -393,7 +336,6 @@
         Context::instance().track_manager()->draw(m_camera);
 
         m_timer->stop_timer("tracks");
->>>>>>> 09d56428
     }
 
     if (framebuffer)
@@ -489,12 +431,7 @@
 {
     emit gpu_ready_changed(false);
     m_tile_manager.reset();
-<<<<<<< HEAD
-    m_shader_manager.reset();
-=======
-    m_debug_painter.reset();
     Context::instance().destroy();
->>>>>>> 09d56428
     m_gbuffer.reset();
     m_screen_quad_geometry = {};
     m_map_label_manager.reset();
