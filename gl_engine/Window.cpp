<<<<<<< HEAD
 /*****************************************************************************
 * Alpine Renderer
 * Copyright (C) 2022 Adam Celarek
 * Copyright (C) 2023 Jakob Lindner
 * Copyright (C) 2023 Gerald Kimmersdorfer
 *
 * This program is free software: you can redistribute it and/or modify
 * it under the terms of the GNU General Public License as published by
 * the Free Software Foundation, either version 3 of the License, or
 * (at your option) any later version.
 *
 * This program is distributed in the hope that it will be useful,
 * but WITHOUT ANY WARRANTY; without even the implied warranty of
 * MERCHANTABILITY or FITNESS FOR A PARTICULAR PURPOSE.  See the
 * GNU General Public License for more details.
 *
 * You should have received a copy of the GNU General Public License
 * along with this program.  If not, see <http://www.gnu.org/licenses/>.
 *****************************************************************************/
#include <array>
#include <QCoreApplication>

#include <QDebug>
#include <QImage>
#include <QMoveEvent>
#include <QOpenGLBuffer>
#include <QOpenGLContext>
#include <QOpenGLDebugLogger>
#include <QOpenGLExtraFunctions>

#include <QOpenGLVersionFunctionsFactory>

#include <QOpenGLFramebufferObject>
#include <QOpenGLShaderProgram>
#include <QOpenGLTexture>
#include <QOpenGLVertexArrayObject>
#include <QPropertyAnimation>
#include <QRandomGenerator>
#include <QSequentialAnimationGroup>
#include <QTimer>
#include <glm/glm.hpp>
#include "DebugPainter.h"
#include "Framebuffer.h"
#include "ShaderManager.h"
#include "ShaderProgram.h"
#include "TileManager.h"
#include "TrackManager.h"
#include "Window.h"
#include "helpers.h"
#include "SSAO.h"
#include "ShadowMapping.h"

#include <glm/glm.hpp>
#include <glm/gtx/transform.hpp>

#include "UniformBufferObjects.h"

#include "nucleus/timing/TimerManager.h"
#include "nucleus/timing/TimerInterface.h"
#include "nucleus/timing/CpuTimer.h"
#if (defined(__linux) && !defined(__ANDROID__)) || defined(_WIN32) || defined(_WIN64)
#include "GpuAsyncQueryTimer.h"
#endif

#if (defined(__linux) && !defined(__ANDROID__)) || defined(_WIN32) || defined(_WIN64)
#include <QOpenGLFunctions_3_3_Core>    // for wireframe mode
#endif

#if defined(__ANDROID__)
#include <GLES3/gl3.h>  // for GL ENUMS! DONT EXACTLY KNOW WHY I NEED THIS HERE! (on other platforms it works without)
#endif


using gl_engine::Window;
using gl_engine::UniformBuffer;

Window::Window()
    : m_camera({ 1822577.0, 6141664.0 - 500, 171.28 + 500 }, { 1822577.0, 6141664.0, 171.28 }) // should point right at the stephansdom
{
    m_tile_manager = std::make_unique<TileManager>();
    m_track_manager = std::make_unique<TrackManager>();
    QTimer::singleShot(1, [this]() { emit update_requested(); });
}

Window::~Window()
{
#ifdef ALP_ENABLE_TRACK_OBJECT_LIFECYCLE
    qDebug("gl_engine::~Window()");
#endif
}

void Window::initialise_gpu()
{
    QOpenGLExtraFunctions* f = QOpenGLContext::currentContext()->extraFunctions();
    assert(f->hasOpenGLFeature(QOpenGLExtraFunctions::OpenGLFeature::MultipleRenderTargets));

    QOpenGLDebugLogger* logger = new QOpenGLDebugLogger(this);
    logger->initialize();
    connect(logger, &QOpenGLDebugLogger::messageLogged, [](const auto& message) {
        qDebug() << message;
    });
    logger->disableMessages(QList<GLuint>({ 131185 }));
    logger->startLogging(QOpenGLDebugLogger::SynchronousLogging);

    m_debug_painter = std::make_unique<DebugPainter>();
    m_shader_manager = std::make_unique<ShaderManager>();

    m_tile_manager->init();
    m_tile_manager->initilise_attribute_locations(m_shader_manager->tile_shader());
    m_screen_quad_geometry = gl_engine::helpers::create_screen_quad_geometry();
    // NOTE to position buffer: The position can not be recalculated by depth alone. (given the numerical resolution of the depth buffer and
    // our massive view spektrum). ReverseZ would be an option but isnt possible on WebGL and OpenGL ES (since their depth buffer is aligned from -1...1)
    // I implemented reverse Z at some point natively (just look for the comments "for ReverseZ" in the whole solution). Even with reverse Z the
    // reconstruction of the position inside the illumination shaders is not perfect though. Thats why we have this 4x32bit position buffer.
    // Also don't try to reconstruct the position from the discretized Encoded Depth buffer. Thats wrong for a lot of reasons and it should purely be
    // used for screen interaction on close surfaces.
    // NEXT NOTE in regards to distance: I save the distance inside the position buffer to not have to calculate it all of the time
    // by the position. IMPORTANT: I also reset it to -1 such that i know when a pixel was not processed in tile shader!!
    // ANOTHER IMPORTANT NOTE: RGB32f, RGB16f are not supported by OpenGL ES and/or WebGL
    m_gbuffer = std::make_unique<Framebuffer>(Framebuffer::DepthFormat::Float32,
                                              std::vector{
                                                  TextureDefinition{ Framebuffer::ColourFormat::RGB8    },      // Albedo
                                                  TextureDefinition{ Framebuffer::ColourFormat::RGBA32F },      // Position WCS and distance (distance is optional, but i use it directly for a little speed improvement)
                                                  TextureDefinition{ Framebuffer::ColourFormat::RG16UI  },      // Octahedron Normals
                                                  TextureDefinition{ Framebuffer::ColourFormat::R32UI   },      // Discretized Encoded Depth for readback IMPORTANT: IF YOU MOVE THIS YOU HAVE TO ADAPT THE GET DEPTH FUNCTION
                                                  TextureDefinition{ Framebuffer::ColourFormat::R32UI   },      // VertexID
                                              });

    m_atmospherebuffer = std::make_unique<Framebuffer>(Framebuffer::DepthFormat::None, std::vector{ TextureDefinition{Framebuffer::ColourFormat::RGBA8} });

    m_shared_config_ubo = std::make_shared<gl_engine::UniformBuffer<gl_engine::uboSharedConfig>>(0, "shared_config");
    m_shared_config_ubo->init();
    m_shared_config_ubo->bind_to_shader(m_shader_manager->all());

    //m_shadow_config_ubo->bind_to_shader({ m_track_manager->get_shader() });

    m_camera_config_ubo = std::make_shared<gl_engine::UniformBuffer<gl_engine::uboCameraConfig>>(1, "camera_config");
    m_camera_config_ubo->init();
    m_camera_config_ubo->bind_to_shader(m_shader_manager->all());

    m_shadow_config_ubo = std::make_shared<gl_engine::UniformBuffer<gl_engine::uboShadowConfig>>(2, "shadow_config");
    m_shadow_config_ubo->init();
    m_shadow_config_ubo->bind_to_shader(m_shader_manager->all());

    m_ssao = std::make_unique<gl_engine::SSAO>(m_shader_manager->shared_ssao_program(), m_shader_manager->shared_ssao_blur_program());

    m_shadowmapping = std::make_unique<gl_engine::ShadowMapping>(m_shader_manager->shared_shadowmap_program(), m_shadow_config_ubo, m_shared_config_ubo);

    {   // INITIALIZE CPU AND GPU TIMER
        using namespace std;
        using nucleus::timing::CpuTimer;
        m_timer = std::make_unique<nucleus::timing::TimerManager>();

// GPU Timing Queries not supported on OpenGL ES or Web GL
#if (defined(__linux) && !defined(__ANDROID__)) || defined(_WIN32) || defined(_WIN64)
        m_timer->add_timer(make_shared<GpuAsyncQueryTimer>("ssao", "GPU", 240, 1.0f/60.0f));
        m_timer->add_timer(make_shared<GpuAsyncQueryTimer>("atmosphere", "GPU", 240, 1.0f/60.0f));
        m_timer->add_timer(make_shared<GpuAsyncQueryTimer>("tiles", "GPU", 240, 1.0f/60.0f));
        m_timer->add_timer(make_shared<GpuAsyncQueryTimer>("tracks", "GPU", 240, 1.0f/60.0f));
        m_timer->add_timer(make_shared<GpuAsyncQueryTimer>("shadowmap", "GPU", 240, 1.0f/60.0f));
        m_timer->add_timer(make_shared<GpuAsyncQueryTimer>("compose", "GPU", 240, 1.0f/60.0f));
        m_timer->add_timer(make_shared<GpuAsyncQueryTimer>("gpu_total", "TOTAL", 240, 1.0f/60.0f));
#endif
        m_timer->add_timer(make_shared<CpuTimer>("cpu_total", "TOTAL", 240, 1.0f/60.0f));
        m_timer->add_timer(make_shared<CpuTimer>("cpu_b2b", "TOTAL", 240, 1.0f/60.0f));
    }

    emit gpu_ready_changed(true);
}

void Window::resize_framebuffer(int width, int height)
{
    if (width == 0 || height == 0)
        return;

    QOpenGLFunctions* f = QOpenGLContext::currentContext()->functions();
    if (!f) return;
    m_gbuffer->resize({ width, height });
    m_atmospherebuffer->resize({ 1, height });
    m_ssao->resize({width, height});

    f->glViewport(0, 0, width, height);
}

void Window::paint(QOpenGLFramebufferObject* framebuffer)
{
    m_timer->start_timer("cpu_total");
    m_timer->start_timer("gpu_total");

    m_camera.set_viewport_size(m_gbuffer->size());

    QOpenGLExtraFunctions *f = QOpenGLContext::currentContext()->extraFunctions();

#if (defined(__linux) && !defined(__ANDROID__)) || defined(_WIN32) || defined(_WIN64)
    auto funcs = QOpenGLVersionFunctionsFactory::get<QOpenGLFunctions_3_3_Core>(QOpenGLContext::currentContext()); // for wireframe mode
#endif

    f->glEnable(GL_CULL_FACE);
    f->glCullFace(GL_BACK);

    // UPDATE CAMERA UNIFORM BUFFER
    // NOTE: Could also just be done on camera or viewport change!
    uboCameraConfig* cc = &m_camera_config_ubo->data;
    cc->position = glm::vec4(m_camera.position(), 1.0);
    cc->view_matrix = m_camera.local_view_matrix();
    cc->proj_matrix = m_camera.projection_matrix();
    cc->view_proj_matrix = cc->proj_matrix * cc->view_matrix;
    cc->inv_view_proj_matrix = glm::inverse(cc->view_proj_matrix);
    cc->inv_view_matrix = glm::inverse(cc->view_matrix);
    cc->inv_proj_matrix = glm::inverse(cc->proj_matrix);
    cc->viewport_size = m_gbuffer->size();
    m_camera_config_ubo->update_gpu_data();


    // DRAW ATMOSPHERIC BACKGROUND
    m_atmospherebuffer->bind();
    f->glClearColor(0.0, 0.0, 0.0, 1.0);
    f->glClear(GL_COLOR_BUFFER_BIT);
    f->glDisable(GL_DEPTH_TEST);
    f->glDepthFunc(GL_ALWAYS);
    f->glViewport(0, 0, 1, cc->viewport_size.y);
    auto p = m_shader_manager->atmosphere_bg_program();
    p->bind();
    m_timer->start_timer("atmosphere");
    m_screen_quad_geometry.draw();
    m_timer->stop_timer("atmosphere");
    p->release();
    f->glViewport(0, 0, cc->viewport_size.x, cc->viewport_size.y);

    // Generate Draw-List
    // Note: Could also just be done on camera change
    m_timer->start_timer("draw_list");
    const auto draw_tiles = m_tile_manager->generate_tilelist(m_camera);
    m_timer->stop_timer("draw_list");

    // DRAW SHADOWMAPS
    if (m_shared_config_ubo->data.m_csm_enabled) {
        m_timer->start_timer("shadowmap");
        m_shadowmapping->draw(m_tile_manager.get(), draw_tiles, m_camera);
        m_timer->stop_timer("shadowmap");
    }

    // DRAW GBUFFER
    m_gbuffer->bind();

    // Clear Albedo-Buffer
    const GLfloat clearAlbedoColor[3] = {0.0f, 0.0f, 0.0f};
    f->glClearBufferfv(GL_COLOR, 0, clearAlbedoColor);
    // Clear Position-Buffer (IMPORTANT [4] to <0, such that i know by sign if fragment was processed)
    const GLfloat clearPositionColor[4] = {0.0f, 0.0f, 0.0f, -1.0f};
    f->glClearBufferfv(GL_COLOR, 1, clearPositionColor);
    // Clear Normals-Buffer
    const GLuint clearNormalColor[2] = {0u, 0u};
    f->glClearBufferuiv(GL_COLOR, 2, clearNormalColor);
    // Clear Encoded-Depth Buffer
    const GLuint clearEncDepthColor[1] = {0u};
    f->glClearBufferuiv(GL_COLOR, 3, clearEncDepthColor);
    // Clear Track VertexID
    f->glClearBufferuiv(GL_COLOR, 4, clearEncDepthColor);

    // Clear Depth-Buffer
    //f->glClearDepthf(0.0f); // for reverse z
    f->glClear(GL_DEPTH_BUFFER_BIT);


    f->glEnable(GL_DEPTH_TEST);
    //f->glDepthFunc(GL_GREATER); // for reverse z
    f->glDepthFunc(GL_LESS);

#if (defined(__linux) && !defined(__ANDROID__)) || defined(_WIN32) || defined(_WIN64)
    if (funcs && m_shared_config_ubo->data.m_wireframe_mode > 0) funcs->glPolygonMode(GL_FRONT_AND_BACK, GL_LINE);
#endif

    m_shader_manager->tile_shader()->bind();
    m_timer->start_timer("tiles");
    m_tile_manager->draw(m_shader_manager->tile_shader(), m_camera, draw_tiles, m_sort_tiles, m_camera.position());
    m_timer->stop_timer("tiles");
    m_shader_manager->tile_shader()->release();


    ShaderProgram* track_shader = m_shader_manager->track_program();
    track_shader->bind();
    track_shader->set_uniform("texin_position", 1);
    m_gbuffer->bind_colour_texture(1, 1);

#if 1
    glm::vec2 size = glm::vec2(static_cast<float>(m_gbuffer->size().x),static_cast<float>(m_gbuffer->size().y));
    track_shader->set_uniform("resolution", size);
#else
    track_shader->set_uniform("resolution", glm::vec2(m_gbuffer->size()));
#endif

    /* draw tracks on top */
    f->glClear(GL_DEPTH_BUFFER_BIT);
    m_timer->start_timer("tracks");
    m_track_manager->draw(m_camera, track_shader);
    m_timer->stop_timer("tracks");

#if (defined(__linux) && !defined(__ANDROID__)) || defined(_WIN32) || defined(_WIN64)
    if (funcs && m_shared_config_ubo->data.m_wireframe_mode > 0) funcs->glPolygonMode(GL_FRONT_AND_BACK, GL_FILL);
#endif

    m_gbuffer->unbind();

    m_shader_manager->tile_shader()->release();

    if (m_shared_config_ubo->data.m_ssao_enabled) {
        m_timer->start_timer("ssao");
        m_ssao->draw(m_gbuffer.get(), &m_screen_quad_geometry, m_camera,
                     m_shared_config_ubo->data.m_ssao_kernel, m_shared_config_ubo->data.m_ssao_blur_kernel_size);
        m_timer->stop_timer("ssao");
    }

    if (framebuffer)
        framebuffer->bind();

    p = m_shader_manager->compose_program();

    p->bind();
    p->set_uniform("texin_albedo", 0);
    m_gbuffer->bind_colour_texture(0, 0);
    p->set_uniform("texin_position", 1);
    m_gbuffer->bind_colour_texture(1, 1);
    p->set_uniform("texin_normal", 2);
    m_gbuffer->bind_colour_texture(2, 2);

    p->set_uniform("texin_atmosphere", 3);
    m_atmospherebuffer->bind_colour_texture(0, 3);

    p->set_uniform("texin_ssao", 4);
    m_ssao->bind_ssao_texture(4);

    // ok, since i can 
    // we need to be careful to choose a high enough location so it is not overwritten with shadow cascades 
    p->set_uniform("texin_track_vert_id", 16);
    m_gbuffer->bind_colour_texture(4, 16);

    auto* track_texture = m_track_manager->track_texture();
    
    if (track_texture != nullptr) {
        track_texture->bind(15);
        p->set_uniform("texin_track", 15);
    }

    /* texture units 5 - 8 */
    m_shadowmapping->bind_shadow_maps(p, 5);

    m_timer->start_timer("compose");
    m_screen_quad_geometry.draw();
    m_timer->stop_timer("compose");

    m_timer->stop_timer("cpu_total");
    m_timer->stop_timer("gpu_total");
    if (m_render_looped) {
        m_timer->stop_timer("cpu_b2b");
    }

    QList<nucleus::timing::TimerReport> new_values = m_timer->fetch_results();
    if (new_values.size() > 0) {
        emit report_measurements(new_values);
    }

    if (m_render_looped) {
        m_timer->start_timer("cpu_b2b");
        emit update_requested();
    }

}

void Window::paintOverGL(QPainter* painter)
{
    /*
    const auto frame_duration_text = QString("draw indicator: ");

    const auto random_u32 = QRandomGenerator::global()->generate();

    painter->setFont(QFont("Helvetica", 12));
    painter->setPen(Qt::white);
    QRect text_bb = painter->boundingRect(10, 20, 1, 15, Qt::TextSingleLine, frame_duration_text);
    painter->drawText(10, 20, frame_duration_text);
    painter->drawText(10, 40, m_debug_scheduler_stats);
    painter->drawText(10, 60, m_debug_text);
    painter->setBrush(QBrush(QColor(random_u32)));
    painter->drawRect(int(text_bb.right()) + 5, 8, 12, 12);*/
}

void Window::shared_config_changed(gl_engine::uboSharedConfig ubo) {
    m_shared_config_ubo->data = ubo;
    m_shared_config_ubo->update_gpu_data();
    emit update_requested();
}

void Window::render_looped_changed(bool render_looped_flag) {
    m_render_looped = render_looped_flag;
}

void Window::reload_shader() {
    auto do_reload = [this]() {
        m_shader_manager->reload_shaders();
        // NOTE: UBOs need to be reattached to the programs!
        m_shared_config_ubo->bind_to_shader(m_shader_manager->all());
        m_camera_config_ubo->bind_to_shader(m_shader_manager->all());
        m_shadow_config_ubo->bind_to_shader(m_shader_manager->all());
        qDebug("all shaders reloaded");
        emit update_requested();
    };
#if ALP_ENABLE_SHADER_NETWORK_HOTRELOAD
    // Reload shaders from the web and afterwards do the reload
    ShaderProgram::web_download_shader_files_and_put_in_cache(do_reload);
#else
      // Reset shader cache. The shaders will then be reload from file
    ShaderProgram::reset_shader_cache();
    do_reload();
#endif
}

void Window::key_press(const QKeyCombination& e) {
    QKeyEvent ev = QKeyEvent(QEvent::Type::KeyPress, e.key(), e.keyboardModifiers());
    this->keyPressEvent(&ev);
}

void Window::keyPressEvent(QKeyEvent* e)
{
    if (e->key() == Qt::Key::Key_F5) this->reload_shader();
    if (e->key() == Qt::Key::Key_F6) {
        if (this->m_render_looped) {
            this->m_render_looped = false;
            qDebug("Rendering loop exited");
        } else {
            this->m_render_looped = true;
            qDebug("Rendering loop started");
        }
        emit update_requested();
    }
    if (e->key() == Qt::Key::Key_F7) {
        if (this->m_sort_tiles) {
            this->m_sort_tiles = false;
            qDebug("Tile-Sorting deactivated");
        } else {
            this->m_sort_tiles = true;
            qDebug("Tile-Sorting active");
        }
        emit update_requested();
    }
    if (e->key() == Qt::Key::Key_F11
        || (e->key() == Qt::Key_P && e->modifiers() == Qt::ControlModifier)
        || (e->key() == Qt::Key_F5 && e->modifiers() == Qt::ControlModifier)) {
        e->ignore();
    }

    emit key_pressed(e->keyCombination());
}

void Window::keyReleaseEvent(QKeyEvent* e)
{
    emit key_released(e->keyCombination());
}

void Window::updateCameraEvent()
{
    emit update_camera_requested();
}

void Window::set_permissible_screen_space_error(float new_error)
{
    if (m_tile_manager)
        m_tile_manager->set_permissible_screen_space_error(new_error);
}

void Window::update_camera(const nucleus::camera::Definition& new_definition)
{
    //    qDebug("void Window::update_camera(const nucleus::camera::Definition& new_definition)");
    m_camera = new_definition;
    emit update_requested();
}

void Window::update_debug_scheduler_stats(const QString& stats)
{
    m_debug_scheduler_stats = stats;
    emit update_requested();
}

void Window::update_gpu_quads(const std::vector<nucleus::tile_scheduler::tile_types::GpuTileQuad>& new_quads, const std::vector<tile::Id>& deleted_quads)
{
    assert(m_tile_manager);
    m_tile_manager->update_gpu_quads(new_quads, deleted_quads);
}

void Window::open_track_file(const QString& file_path)
{
    qDebug() << "Window::open_track_file" << file_path;

    std::unique_ptr<nucleus::gpx::Gpx> gpx = nucleus::gpx::parse(file_path);

    if (gpx != nullptr) 
    {
        m_track_manager->add_track(*gpx, m_shader_manager->track_program());
    }
}

void Window::set_track_width(float width)
{
    qDebug() << "Window::set_track_width " << width;
    m_track_manager->width = width;
}

void Window::add_gpx_track(const nucleus::gpx::Gpx& track)
{
    m_track_manager->add_track(track, m_shader_manager->track_program());
}

float Window::depth(const glm::dvec2& normalised_device_coordinates)
{
    uint32_t fakeNormalizedDepth;
    m_gbuffer->read_colour_attachment_pixel(3, normalised_device_coordinates, &fakeNormalizedDepth);
    const auto depth = float(std::exp(double(fakeNormalizedDepth) / 4294967295.0 * 13.0));
    return depth;
}

glm::dvec3 Window::position(const glm::dvec2& normalised_device_coordinates)
{
    return m_camera.position() + m_camera.ray_direction(normalised_device_coordinates) * (double)depth(normalised_device_coordinates);
}

void Window::deinit_gpu()
{
    emit gpu_ready_changed(false);
    m_tile_manager.reset();
    m_debug_painter.reset();
    m_shader_manager.reset();
    m_gbuffer.reset();
    m_screen_quad_geometry = {};
}

void Window::set_aabb_decorator(const nucleus::tile_scheduler::utils::AabbDecoratorPtr& new_aabb_decorator)
{
    assert(m_tile_manager);
    m_tile_manager->set_aabb_decorator(new_aabb_decorator);
}

void Window::remove_tile(const tile::Id& id)
{
    assert(m_tile_manager);
    m_tile_manager->remove_tile(id);
}

nucleus::camera::AbstractDepthTester* Window::depth_tester()
{
    return this;
}  
=======
/*****************************************************************************
 * Alpine Renderer
 * Copyright (C) 2022 Adam Celarek
 * Copyright (C) 2023 Jakob Lindner
 * Copyright (C) 2023 Gerald Kimmersdorfer
 * Copyright (C) 2024 Lucas Dworschak
 *
 * This program is free software: you can redistribute it and/or modify
 * it under the terms of the GNU General Public License as published by
 * the Free Software Foundation, either version 3 of the License, or
 * (at your option) any later version.
 *
 * This program is distributed in the hope that it will be useful,
 * but WITHOUT ANY WARRANTY; without even the implied warranty of
 * MERCHANTABILITY or FITNESS FOR A PARTICULAR PURPOSE.  See the
 * GNU General Public License for more details.
 *
 * You should have received a copy of the GNU General Public License
 * along with this program.  If not, see <http://www.gnu.org/licenses/>.
 *****************************************************************************/
#include <array>
#include <QCoreApplication>

#include <QDebug>
#include <QImage>
#include <QMoveEvent>
#include <QOpenGLBuffer>
#include <QOpenGLContext>
#include <QOpenGLDebugLogger>
#include <QOpenGLExtraFunctions>

#include <QOpenGLVersionFunctionsFactory>

#include "DebugPainter.h"
#include "Framebuffer.h"
#include "MapLabelManager.h"
#include "SSAO.h"
#include "ShaderManager.h"
#include "ShaderProgram.h"
#include "ShadowMapping.h"
#include "TileManager.h"
#include "Window.h"
#include "helpers.h"
#include <QOpenGLFramebufferObject>
#include <QOpenGLShaderProgram>
#include <QOpenGLTexture>
#include <QOpenGLVertexArrayObject>
#include <QPropertyAnimation>
#include <QRandomGenerator>
#include <QSequentialAnimationGroup>
#include <QTimer>
#include <glm/glm.hpp>

#include <glm/glm.hpp>
#include <glm/gtx/transform.hpp>

#include "UniformBufferObjects.h"

#include "nucleus/timing/TimerManager.h"
#include "nucleus/timing/TimerInterface.h"
#include "nucleus/timing/CpuTimer.h"
#include "nucleus/utils/bit_coding.h"
#if (defined(__linux) && !defined(__ANDROID__)) || defined(_WIN32) || defined(_WIN64)
#include "GpuAsyncQueryTimer.h"
#endif

#if (defined(__linux) && !defined(__ANDROID__)) || defined(_WIN32) || defined(_WIN64)
#include <QOpenGLFunctions_3_3_Core> // for wireframe mode
#endif

#if defined(__ANDROID__)
#include <GLES3/gl3.h> // for GL ENUMS! DONT EXACTLY KNOW WHY I NEED THIS HERE! (on other platforms it works without)
#endif

 using gl_engine::Window;
 using gl_engine::UniformBuffer;

 Window::Window()
     : m_camera({ 1822577.0, 6141664.0 - 500, 171.28 + 500 }, { 1822577.0, 6141664.0, 171.28 }) // should point right at the stephansdom
 {
     m_tile_manager = std::make_unique<TileManager>();
     m_map_label_manager = std::make_unique<MapLabelManager>();
     QTimer::singleShot(1, [this]() { emit update_requested(); });
}

Window::~Window()
{
#ifdef ALP_ENABLE_TRACK_OBJECT_LIFECYCLE
    qDebug("gl_engine::~Window()");
#endif
}

void Window::initialise_gpu()
{
    QOpenGLExtraFunctions* f = QOpenGLContext::currentContext()->extraFunctions();
    assert(f->hasOpenGLFeature(QOpenGLExtraFunctions::OpenGLFeature::MultipleRenderTargets));
    Q_UNUSED(f);

    QOpenGLDebugLogger* logger = new QOpenGLDebugLogger(this);
    logger->initialize();
    connect(logger, &QOpenGLDebugLogger::messageLogged, [](const auto& message) {
        qDebug() << message;
    });
    logger->disableMessages(QList<GLuint>({ 131185 }));
    logger->startLogging(QOpenGLDebugLogger::SynchronousLogging);

    m_debug_painter = std::make_unique<DebugPainter>();
    m_shader_manager = std::make_unique<ShaderManager>();

    m_tile_manager->init();
    m_tile_manager->initilise_attribute_locations(m_shader_manager->tile_shader());
    m_screen_quad_geometry = gl_engine::helpers::create_screen_quad_geometry();
    // NOTE to position buffer: The position can not be recalculated by depth alone. (given the numerical resolution of the depth buffer and
    // our massive view spektrum). ReverseZ would be an option but isnt possible on WebGL and OpenGL ES (since their depth buffer is aligned from -1...1)
    // I implemented reverse Z at some point natively (just look for the comments "for ReverseZ" in the whole solution). Even with reverse Z the
    // reconstruction of the position inside the illumination shaders is not perfect though. Thats why we have this 4x32bit position buffer.
    // Also don't try to reconstruct the position from the discretized Encoded Depth buffer. Thats wrong for a lot of reasons and it should purely be
    // used for screen interaction on close surfaces.
    // NEXT NOTE in regards to distance: I save the distance inside the position buffer to not have to calculate it all of the time
    // by the position. IMPORTANT: I also reset it to -1 such that i know when a pixel was not processed in tile shader!!
    // ANOTHER IMPORTANT NOTE: RGB32f, RGB16f are not supported by OpenGL ES and/or WebGL
    m_gbuffer = std::make_unique<Framebuffer>(Framebuffer::DepthFormat::Float32,
        std::vector {
            TextureDefinition { Framebuffer::ColourFormat::RGBA8 }, // Albedo
            TextureDefinition { Framebuffer::ColourFormat::RGBA32F }, // Position WCS and distance (distance is optional, but i use it directly for a little speed improvement)
            TextureDefinition { Framebuffer::ColourFormat::RG16UI }, // Octahedron Normals
            TextureDefinition { Framebuffer::ColourFormat::RGBA8 } // Discretized Encoded Depth for readback IMPORTANT: IF YOU MOVE THIS YOU HAVE TO ADAPT THE GET DEPTH FUNCTION
        });

    m_atmospherebuffer = std::make_unique<Framebuffer>(Framebuffer::DepthFormat::None, std::vector{ TextureDefinition{Framebuffer::ColourFormat::RGBA8} });
    m_decoration_buffer = std::make_unique<Framebuffer>(Framebuffer::DepthFormat::None, std::vector { TextureDefinition { Framebuffer::ColourFormat::RGBA8 } });
    f->glFramebufferTexture2D(GL_FRAMEBUFFER, GL_DEPTH_ATTACHMENT, GL_TEXTURE_2D, m_gbuffer->depth_texture()->textureId(), 0);

    m_shared_config_ubo = std::make_shared<gl_engine::UniformBuffer<gl_engine::uboSharedConfig>>(0, "shared_config");
    m_shared_config_ubo->init();
    m_shared_config_ubo->bind_to_shader(m_shader_manager->all());

    m_camera_config_ubo = std::make_shared<gl_engine::UniformBuffer<gl_engine::uboCameraConfig>>(1, "camera_config");
    m_camera_config_ubo->init();
    m_camera_config_ubo->bind_to_shader(m_shader_manager->all());

    m_shadow_config_ubo = std::make_shared<gl_engine::UniformBuffer<gl_engine::uboShadowConfig>>(2, "shadow_config");
    m_shadow_config_ubo->init();
    m_shadow_config_ubo->bind_to_shader(m_shader_manager->all());

    m_ssao = std::make_unique<gl_engine::SSAO>(m_shader_manager->shared_ssao_program(), m_shader_manager->shared_ssao_blur_program());

    m_shadowmapping = std::make_unique<gl_engine::ShadowMapping>(m_shader_manager->shared_shadowmap_program(), m_shadow_config_ubo, m_shared_config_ubo);

    m_map_label_manager->init();

    {   // INITIALIZE CPU AND GPU TIMER
        using namespace std;
        using nucleus::timing::CpuTimer;
        m_timer = std::make_unique<nucleus::timing::TimerManager>();

// GPU Timing Queries not supported on OpenGL ES or Web GL
#if (defined(__linux) && !defined(__ANDROID__)) || defined(_WIN32) || defined(_WIN64)
        m_timer->add_timer(make_shared<GpuAsyncQueryTimer>("ssao", "GPU", 240, 1.0f/60.0f));
        m_timer->add_timer(make_shared<GpuAsyncQueryTimer>("atmosphere", "GPU", 240, 1.0f/60.0f));
        m_timer->add_timer(make_shared<GpuAsyncQueryTimer>("tiles", "GPU", 240, 1.0f/60.0f));
        m_timer->add_timer(make_shared<GpuAsyncQueryTimer>("shadowmap", "GPU", 240, 1.0f/60.0f));
        m_timer->add_timer(make_shared<GpuAsyncQueryTimer>("compose", "GPU", 240, 1.0f/60.0f));
        m_timer->add_timer(make_shared<GpuAsyncQueryTimer>("labels", "GPU", 240, 1.0f / 60.0f));
        m_timer->add_timer(make_shared<GpuAsyncQueryTimer>("gpu_total", "TOTAL", 240, 1.0f/60.0f));
#endif
        m_timer->add_timer(make_shared<CpuTimer>("cpu_total", "TOTAL", 240, 1.0f/60.0f));
        m_timer->add_timer(make_shared<CpuTimer>("cpu_b2b", "TOTAL", 240, 1.0f/60.0f));
    }

    emit gpu_ready_changed(true);
}

void Window::resize_framebuffer(int width, int height)
{
    if (width == 0 || height == 0)
        return;

    QOpenGLFunctions* f = QOpenGLContext::currentContext()->functions();
    if (!f) return;
    m_gbuffer->resize({ width, height });
    m_decoration_buffer->resize({ width, height });
    f->glFramebufferTexture2D(GL_FRAMEBUFFER, GL_DEPTH_ATTACHMENT, GL_TEXTURE_2D, m_gbuffer->depth_texture()->textureId(), 0);

    m_atmospherebuffer->resize({ 1, height });
    m_ssao->resize({ width, height });
}

void Window::paint(QOpenGLFramebufferObject* framebuffer)
{
    m_timer->start_timer("cpu_total");
    m_timer->start_timer("gpu_total");

    QOpenGLExtraFunctions *f = QOpenGLContext::currentContext()->extraFunctions();

    f->glEnable(GL_CULL_FACE);
    f->glCullFace(GL_BACK);

    // UPDATE CAMERA UNIFORM BUFFER
    // NOTE: Could also just be done on camera or viewport change!
    uboCameraConfig* cc = &m_camera_config_ubo->data;
    cc->position = glm::vec4(m_camera.position(), 1.0);
    cc->view_matrix = m_camera.local_view_matrix();
    cc->proj_matrix = m_camera.projection_matrix();
    cc->view_proj_matrix = cc->proj_matrix * cc->view_matrix;
    cc->inv_view_proj_matrix = glm::inverse(cc->view_proj_matrix);
    cc->inv_view_matrix = glm::inverse(cc->view_matrix);
    cc->inv_proj_matrix = glm::inverse(cc->proj_matrix);
    cc->viewport_size = m_camera.viewport_size();
    cc->distance_scaling_factor = m_camera.distance_scale_factor();
    m_camera_config_ubo->update_gpu_data();


    // DRAW ATMOSPHERIC BACKGROUND
    m_atmospherebuffer->bind();
    f->glClearColor(0.0, 0.0, 0.0, 1.0);
    f->glClear(GL_COLOR_BUFFER_BIT);
    f->glDisable(GL_DEPTH_TEST);
    f->glDepthFunc(GL_ALWAYS);
    auto p = m_shader_manager->atmosphere_bg_program();
    p->bind();
    m_timer->start_timer("atmosphere");
    m_screen_quad_geometry.draw();
    m_timer->stop_timer("atmosphere");
    p->release();

    // Generate Draw-List
    // Note: Could also just be done on camera change
    m_timer->start_timer("draw_list");
    const auto draw_tiles = m_tile_manager->generate_tilelist(m_camera);
    m_timer->stop_timer("draw_list");

    // DRAW SHADOWMAPS
    if (m_shared_config_ubo->data.m_csm_enabled) {
        m_timer->start_timer("shadowmap");
        m_shadowmapping->draw(m_tile_manager.get(), draw_tiles, m_camera);
        m_timer->stop_timer("shadowmap");
    }

    // DRAW GBUFFER
    m_gbuffer->bind();

    {
        // Clear Albedo-Buffer
        const GLfloat clearAlbedoColor[] = { 0.0f, 0.0f, 0.0f, 1.0f };
        f->glClearBufferfv(GL_COLOR, 0, clearAlbedoColor);
        // Clear Position-Buffer (IMPORTANT [4] to <0, such that i know by sign if fragment was processed)
        const GLfloat clearPositionColor[4] = { 0.0f, 0.0f, 0.0f, -1.0f };
        f->glClearBufferfv(GL_COLOR, 1, clearPositionColor);
        // Clear Normals-Buffer
        const GLuint clearNormalColor[2] = { 0u, 0u };
        f->glClearBufferuiv(GL_COLOR, 2, clearNormalColor);
        // Clear Encoded-Depth Buffer
        const GLfloat clearEncDepthColor[] = { 0.0f, 0.0f, 0.0f, 0.0f };
        f->glClearBufferfv(GL_COLOR, 3, clearEncDepthColor);
        // Clear Depth-Buffer
        // f->glClearDepthf(0.0f); // for reverse z
        f->glClear(GL_DEPTH_BUFFER_BIT);
    }

    f->glEnable(GL_DEPTH_TEST);
    // f->glDepthFunc(GL_GREATER); // for reverse z
    f->glDepthFunc(GL_LESS);

#if (defined(__linux) && !defined(__ANDROID__)) || defined(_WIN32) || defined(_WIN64)
    auto funcs = QOpenGLVersionFunctionsFactory::get<QOpenGLFunctions_3_3_Core>(QOpenGLContext::currentContext()); // for wireframe mode
    if (funcs && m_wireframe_enabled)
        funcs->glPolygonMode(GL_FRONT_AND_BACK, GL_LINE);
#endif

    m_shader_manager->tile_shader()->bind();
    m_timer->start_timer("tiles");
    m_tile_manager->draw(m_shader_manager->tile_shader(), m_camera, draw_tiles, true, m_camera.position());
    m_timer->stop_timer("tiles");
    m_shader_manager->tile_shader()->release();

#if (defined(__linux) && !defined(__ANDROID__)) || defined(_WIN32) || defined(_WIN64)
    if (funcs && m_wireframe_enabled)
        funcs->glPolygonMode(GL_FRONT_AND_BACK, GL_FILL);
#endif

    m_gbuffer->unbind();

    m_shader_manager->tile_shader()->release();

    if (m_shared_config_ubo->data.m_ssao_enabled) {
        m_timer->start_timer("ssao");
        m_ssao->draw(m_gbuffer.get(), &m_screen_quad_geometry, m_camera, m_shared_config_ubo->data.m_ssao_kernel, m_shared_config_ubo->data.m_ssao_blur_kernel_size);
        m_timer->stop_timer("ssao");
    }

    if (framebuffer)
        framebuffer->bind();

    p = m_shader_manager->compose_program();

    p->bind();
    p->set_uniform("texin_albedo", 0);
    m_gbuffer->bind_colour_texture(0, 0);
    p->set_uniform("texin_position", 1);
    m_gbuffer->bind_colour_texture(1, 1);
    p->set_uniform("texin_normal", 2);
    m_gbuffer->bind_colour_texture(2, 2);
    p->set_uniform("texin_atmosphere", 3);
    m_atmospherebuffer->bind_colour_texture(0, 3);
    p->set_uniform("texin_ssao", 4);
    m_ssao->bind_ssao_texture(4);

    m_shadowmapping->bind_shadow_maps(p, 5);

    m_timer->start_timer("compose");
    m_screen_quad_geometry.draw();
    m_timer->stop_timer("compose");

    // DRAW LABELS
    m_timer->start_timer("labels");
    {
        m_decoration_buffer->bind();
        const GLfloat clearAlbedoColor[] = { 0.0f, 0.0f, 0.0f, 0.0f };
        f->glClearBufferfv(GL_COLOR, 0, clearAlbedoColor);
        f->glEnable(GL_DEPTH_TEST);
        f->glDepthFunc(GL_LEQUAL);
        // f->glDepthMask(GL_FALSE);
        m_shader_manager->labels_program()->bind();
        m_map_label_manager->draw(m_gbuffer.get(), m_shader_manager->labels_program(), m_camera);
        m_shader_manager->labels_program()->release();

        if (framebuffer)
            framebuffer->bind();
        m_shader_manager->screen_copy_program()->bind();
        m_decoration_buffer->bind_colour_texture(0, 0);
        f->glEnable(GL_BLEND);
        f->glBlendFunc(GL_SRC_ALPHA, GL_ONE_MINUS_SRC_ALPHA);
        m_screen_quad_geometry.draw();
    }

    m_timer->stop_timer("labels");

    m_timer->stop_timer("cpu_total");
    m_timer->stop_timer("gpu_total");
    if (m_render_looped) {
        m_timer->stop_timer("cpu_b2b");
    }

    QList<nucleus::timing::TimerReport> new_values = m_timer->fetch_results();
    if (new_values.size() > 0) {
        emit report_measurements(new_values);
    }

    if (m_render_looped) {
        m_timer->start_timer("cpu_b2b");
        emit update_requested();
    }
}

void Window::shared_config_changed(gl_engine::uboSharedConfig ubo) {
    m_shared_config_ubo->data = ubo;
    m_shared_config_ubo->update_gpu_data();
    emit update_requested();
}

void Window::render_looped_changed(bool render_looped_flag) {
    m_render_looped = render_looped_flag;
}

void Window::reload_shader() {
    auto do_reload = [this]() {
        m_shader_manager->reload_shaders();
        // NOTE: UBOs need to be reattached to the programs!
        m_shared_config_ubo->bind_to_shader(m_shader_manager->all());
        m_camera_config_ubo->bind_to_shader(m_shader_manager->all());
        m_shadow_config_ubo->bind_to_shader(m_shader_manager->all());
        qDebug("all shaders reloaded");
        emit update_requested();
    };
#if ALP_ENABLE_SHADER_NETWORK_HOTRELOAD
    // Reload shaders from the web and afterwards do the reload
    ShaderProgram::web_download_shader_files_and_put_in_cache(do_reload);
#else
      // Reset shader cache. The shaders will then be reload from file
    ShaderProgram::reset_shader_cache();
    do_reload();
#endif
}

void Window::key_press(const QKeyCombination& e) {
    QKeyEvent ev = QKeyEvent(QEvent::Type::KeyPress, e.key(), e.keyboardModifiers());
    this->keyPressEvent(&ev);
}

void Window::keyPressEvent(QKeyEvent* e)
{
    if (e->key() == Qt::Key::Key_F5) this->reload_shader();
    if (e->key() == Qt::Key::Key_F6) {
        if (this->m_render_looped) {
            this->m_render_looped = false;
            qDebug("Rendering loop exited");
        } else {
            this->m_render_looped = true;
            qDebug("Rendering loop started");
        }
        emit update_requested();
    }
    if (e->key() == Qt::Key::Key_F7) {
        m_wireframe_enabled = !m_wireframe_enabled;
        qDebug(m_render_looped ? "Wireframe enabled" : "Wireframe disabled");
    }
    if (e->key() == Qt::Key::Key_F11
        || (e->key() == Qt::Key_P && e->modifiers() == Qt::ControlModifier)
        || (e->key() == Qt::Key_F5 && e->modifiers() == Qt::ControlModifier)) {
        e->ignore();
    }

    emit key_pressed(e->keyCombination());
}

void Window::keyReleaseEvent(QKeyEvent* e)
{
    emit key_released(e->keyCombination());
}

void Window::updateCameraEvent()
{
    emit update_camera_requested();
}

void Window::set_permissible_screen_space_error(float new_error)
{
    if (m_tile_manager)
        m_tile_manager->set_permissible_screen_space_error(new_error);
}

void Window::update_camera(const nucleus::camera::Definition& new_definition)
{
    //    qDebug("void Window::update_camera(const nucleus::camera::Definition& new_definition)");
    m_camera = new_definition;
    emit update_requested();
}

void Window::update_debug_scheduler_stats(const QString& stats)
{
    m_debug_scheduler_stats = stats;
    emit update_requested();
}

void Window::update_gpu_quads(const std::vector<nucleus::tile_scheduler::tile_types::GpuTileQuad>& new_quads, const std::vector<tile::Id>& deleted_quads)
{
    assert(m_tile_manager);
    m_tile_manager->update_gpu_quads(new_quads, deleted_quads);
}

float Window::depth(const glm::dvec2& normalised_device_coordinates)
{
    const auto read_float = nucleus::utils::bit_coding::to_f16f16(m_gbuffer->read_colour_attachment_pixel<glm::u8vec4>(3, normalised_device_coordinates))[0];
    const auto depth = std::exp(read_float * 13.f);
    return depth;
}

glm::dvec3 Window::position(const glm::dvec2& normalised_device_coordinates)
{
    return m_camera.position() + m_camera.ray_direction(normalised_device_coordinates) * (double)depth(normalised_device_coordinates);
}

void Window::deinit_gpu()
{
    emit gpu_ready_changed(false);
    m_tile_manager.reset();
    m_debug_painter.reset();
    m_shader_manager.reset();
    m_gbuffer.reset();
    m_screen_quad_geometry = {};
}

void Window::set_aabb_decorator(const nucleus::tile_scheduler::utils::AabbDecoratorPtr& new_aabb_decorator)
{
    assert(m_tile_manager);
    m_tile_manager->set_aabb_decorator(new_aabb_decorator);
}

void Window::remove_tile(const tile::Id& id)
{
    assert(m_tile_manager);
    m_tile_manager->remove_tile(id);
}

nucleus::camera::AbstractDepthTester* Window::depth_tester()
{
    return this;
}
>>>>>>> 89617392
<|MERGE_RESOLUTION|>--- conflicted
+++ resolved
@@ -1,1042 +1,564 @@
-<<<<<<< HEAD
- /*****************************************************************************
- * Alpine Renderer
- * Copyright (C) 2022 Adam Celarek
- * Copyright (C) 2023 Jakob Lindner
- * Copyright (C) 2023 Gerald Kimmersdorfer
- *
- * This program is free software: you can redistribute it and/or modify
- * it under the terms of the GNU General Public License as published by
- * the Free Software Foundation, either version 3 of the License, or
- * (at your option) any later version.
- *
- * This program is distributed in the hope that it will be useful,
- * but WITHOUT ANY WARRANTY; without even the implied warranty of
- * MERCHANTABILITY or FITNESS FOR A PARTICULAR PURPOSE.  See the
- * GNU General Public License for more details.
- *
- * You should have received a copy of the GNU General Public License
- * along with this program.  If not, see <http://www.gnu.org/licenses/>.
- *****************************************************************************/
-#include <array>
-#include <QCoreApplication>
-
-#include <QDebug>
-#include <QImage>
-#include <QMoveEvent>
-#include <QOpenGLBuffer>
-#include <QOpenGLContext>
-#include <QOpenGLDebugLogger>
-#include <QOpenGLExtraFunctions>
-
-#include <QOpenGLVersionFunctionsFactory>
-
-#include <QOpenGLFramebufferObject>
-#include <QOpenGLShaderProgram>
-#include <QOpenGLTexture>
-#include <QOpenGLVertexArrayObject>
-#include <QPropertyAnimation>
-#include <QRandomGenerator>
-#include <QSequentialAnimationGroup>
-#include <QTimer>
-#include <glm/glm.hpp>
-#include "DebugPainter.h"
-#include "Framebuffer.h"
-#include "ShaderManager.h"
-#include "ShaderProgram.h"
-#include "TileManager.h"
-#include "TrackManager.h"
-#include "Window.h"
-#include "helpers.h"
-#include "SSAO.h"
-#include "ShadowMapping.h"
-
-#include <glm/glm.hpp>
-#include <glm/gtx/transform.hpp>
-
-#include "UniformBufferObjects.h"
-
-#include "nucleus/timing/TimerManager.h"
-#include "nucleus/timing/TimerInterface.h"
-#include "nucleus/timing/CpuTimer.h"
-#if (defined(__linux) && !defined(__ANDROID__)) || defined(_WIN32) || defined(_WIN64)
-#include "GpuAsyncQueryTimer.h"
-#endif
-
-#if (defined(__linux) && !defined(__ANDROID__)) || defined(_WIN32) || defined(_WIN64)
-#include <QOpenGLFunctions_3_3_Core>    // for wireframe mode
-#endif
-
-#if defined(__ANDROID__)
-#include <GLES3/gl3.h>  // for GL ENUMS! DONT EXACTLY KNOW WHY I NEED THIS HERE! (on other platforms it works without)
-#endif
-
-
-using gl_engine::Window;
-using gl_engine::UniformBuffer;
-
-Window::Window()
-    : m_camera({ 1822577.0, 6141664.0 - 500, 171.28 + 500 }, { 1822577.0, 6141664.0, 171.28 }) // should point right at the stephansdom
-{
-    m_tile_manager = std::make_unique<TileManager>();
-    m_track_manager = std::make_unique<TrackManager>();
-    QTimer::singleShot(1, [this]() { emit update_requested(); });
-}
-
-Window::~Window()
-{
-#ifdef ALP_ENABLE_TRACK_OBJECT_LIFECYCLE
-    qDebug("gl_engine::~Window()");
-#endif
-}
-
-void Window::initialise_gpu()
-{
-    QOpenGLExtraFunctions* f = QOpenGLContext::currentContext()->extraFunctions();
-    assert(f->hasOpenGLFeature(QOpenGLExtraFunctions::OpenGLFeature::MultipleRenderTargets));
-
-    QOpenGLDebugLogger* logger = new QOpenGLDebugLogger(this);
-    logger->initialize();
-    connect(logger, &QOpenGLDebugLogger::messageLogged, [](const auto& message) {
-        qDebug() << message;
-    });
-    logger->disableMessages(QList<GLuint>({ 131185 }));
-    logger->startLogging(QOpenGLDebugLogger::SynchronousLogging);
-
-    m_debug_painter = std::make_unique<DebugPainter>();
-    m_shader_manager = std::make_unique<ShaderManager>();
-
-    m_tile_manager->init();
-    m_tile_manager->initilise_attribute_locations(m_shader_manager->tile_shader());
-    m_screen_quad_geometry = gl_engine::helpers::create_screen_quad_geometry();
-    // NOTE to position buffer: The position can not be recalculated by depth alone. (given the numerical resolution of the depth buffer and
-    // our massive view spektrum). ReverseZ would be an option but isnt possible on WebGL and OpenGL ES (since their depth buffer is aligned from -1...1)
-    // I implemented reverse Z at some point natively (just look for the comments "for ReverseZ" in the whole solution). Even with reverse Z the
-    // reconstruction of the position inside the illumination shaders is not perfect though. Thats why we have this 4x32bit position buffer.
-    // Also don't try to reconstruct the position from the discretized Encoded Depth buffer. Thats wrong for a lot of reasons and it should purely be
-    // used for screen interaction on close surfaces.
-    // NEXT NOTE in regards to distance: I save the distance inside the position buffer to not have to calculate it all of the time
-    // by the position. IMPORTANT: I also reset it to -1 such that i know when a pixel was not processed in tile shader!!
-    // ANOTHER IMPORTANT NOTE: RGB32f, RGB16f are not supported by OpenGL ES and/or WebGL
-    m_gbuffer = std::make_unique<Framebuffer>(Framebuffer::DepthFormat::Float32,
-                                              std::vector{
-                                                  TextureDefinition{ Framebuffer::ColourFormat::RGB8    },      // Albedo
-                                                  TextureDefinition{ Framebuffer::ColourFormat::RGBA32F },      // Position WCS and distance (distance is optional, but i use it directly for a little speed improvement)
-                                                  TextureDefinition{ Framebuffer::ColourFormat::RG16UI  },      // Octahedron Normals
-                                                  TextureDefinition{ Framebuffer::ColourFormat::R32UI   },      // Discretized Encoded Depth for readback IMPORTANT: IF YOU MOVE THIS YOU HAVE TO ADAPT THE GET DEPTH FUNCTION
-                                                  TextureDefinition{ Framebuffer::ColourFormat::R32UI   },      // VertexID
-                                              });
-
-    m_atmospherebuffer = std::make_unique<Framebuffer>(Framebuffer::DepthFormat::None, std::vector{ TextureDefinition{Framebuffer::ColourFormat::RGBA8} });
-
-    m_shared_config_ubo = std::make_shared<gl_engine::UniformBuffer<gl_engine::uboSharedConfig>>(0, "shared_config");
-    m_shared_config_ubo->init();
-    m_shared_config_ubo->bind_to_shader(m_shader_manager->all());
-
-    //m_shadow_config_ubo->bind_to_shader({ m_track_manager->get_shader() });
-
-    m_camera_config_ubo = std::make_shared<gl_engine::UniformBuffer<gl_engine::uboCameraConfig>>(1, "camera_config");
-    m_camera_config_ubo->init();
-    m_camera_config_ubo->bind_to_shader(m_shader_manager->all());
-
-    m_shadow_config_ubo = std::make_shared<gl_engine::UniformBuffer<gl_engine::uboShadowConfig>>(2, "shadow_config");
-    m_shadow_config_ubo->init();
-    m_shadow_config_ubo->bind_to_shader(m_shader_manager->all());
-
-    m_ssao = std::make_unique<gl_engine::SSAO>(m_shader_manager->shared_ssao_program(), m_shader_manager->shared_ssao_blur_program());
-
-    m_shadowmapping = std::make_unique<gl_engine::ShadowMapping>(m_shader_manager->shared_shadowmap_program(), m_shadow_config_ubo, m_shared_config_ubo);
-
-    {   // INITIALIZE CPU AND GPU TIMER
-        using namespace std;
-        using nucleus::timing::CpuTimer;
-        m_timer = std::make_unique<nucleus::timing::TimerManager>();
-
-// GPU Timing Queries not supported on OpenGL ES or Web GL
-#if (defined(__linux) && !defined(__ANDROID__)) || defined(_WIN32) || defined(_WIN64)
-        m_timer->add_timer(make_shared<GpuAsyncQueryTimer>("ssao", "GPU", 240, 1.0f/60.0f));
-        m_timer->add_timer(make_shared<GpuAsyncQueryTimer>("atmosphere", "GPU", 240, 1.0f/60.0f));
-        m_timer->add_timer(make_shared<GpuAsyncQueryTimer>("tiles", "GPU", 240, 1.0f/60.0f));
-        m_timer->add_timer(make_shared<GpuAsyncQueryTimer>("tracks", "GPU", 240, 1.0f/60.0f));
-        m_timer->add_timer(make_shared<GpuAsyncQueryTimer>("shadowmap", "GPU", 240, 1.0f/60.0f));
-        m_timer->add_timer(make_shared<GpuAsyncQueryTimer>("compose", "GPU", 240, 1.0f/60.0f));
-        m_timer->add_timer(make_shared<GpuAsyncQueryTimer>("gpu_total", "TOTAL", 240, 1.0f/60.0f));
-#endif
-        m_timer->add_timer(make_shared<CpuTimer>("cpu_total", "TOTAL", 240, 1.0f/60.0f));
-        m_timer->add_timer(make_shared<CpuTimer>("cpu_b2b", "TOTAL", 240, 1.0f/60.0f));
-    }
-
-    emit gpu_ready_changed(true);
-}
-
-void Window::resize_framebuffer(int width, int height)
-{
-    if (width == 0 || height == 0)
-        return;
-
-    QOpenGLFunctions* f = QOpenGLContext::currentContext()->functions();
-    if (!f) return;
-    m_gbuffer->resize({ width, height });
-    m_atmospherebuffer->resize({ 1, height });
-    m_ssao->resize({width, height});
-
-    f->glViewport(0, 0, width, height);
-}
-
-void Window::paint(QOpenGLFramebufferObject* framebuffer)
-{
-    m_timer->start_timer("cpu_total");
-    m_timer->start_timer("gpu_total");
-
-    m_camera.set_viewport_size(m_gbuffer->size());
-
-    QOpenGLExtraFunctions *f = QOpenGLContext::currentContext()->extraFunctions();
-
-#if (defined(__linux) && !defined(__ANDROID__)) || defined(_WIN32) || defined(_WIN64)
-    auto funcs = QOpenGLVersionFunctionsFactory::get<QOpenGLFunctions_3_3_Core>(QOpenGLContext::currentContext()); // for wireframe mode
-#endif
-
-    f->glEnable(GL_CULL_FACE);
-    f->glCullFace(GL_BACK);
-
-    // UPDATE CAMERA UNIFORM BUFFER
-    // NOTE: Could also just be done on camera or viewport change!
-    uboCameraConfig* cc = &m_camera_config_ubo->data;
-    cc->position = glm::vec4(m_camera.position(), 1.0);
-    cc->view_matrix = m_camera.local_view_matrix();
-    cc->proj_matrix = m_camera.projection_matrix();
-    cc->view_proj_matrix = cc->proj_matrix * cc->view_matrix;
-    cc->inv_view_proj_matrix = glm::inverse(cc->view_proj_matrix);
-    cc->inv_view_matrix = glm::inverse(cc->view_matrix);
-    cc->inv_proj_matrix = glm::inverse(cc->proj_matrix);
-    cc->viewport_size = m_gbuffer->size();
-    m_camera_config_ubo->update_gpu_data();
-
-
-    // DRAW ATMOSPHERIC BACKGROUND
-    m_atmospherebuffer->bind();
-    f->glClearColor(0.0, 0.0, 0.0, 1.0);
-    f->glClear(GL_COLOR_BUFFER_BIT);
-    f->glDisable(GL_DEPTH_TEST);
-    f->glDepthFunc(GL_ALWAYS);
-    f->glViewport(0, 0, 1, cc->viewport_size.y);
-    auto p = m_shader_manager->atmosphere_bg_program();
-    p->bind();
-    m_timer->start_timer("atmosphere");
-    m_screen_quad_geometry.draw();
-    m_timer->stop_timer("atmosphere");
-    p->release();
-    f->glViewport(0, 0, cc->viewport_size.x, cc->viewport_size.y);
-
-    // Generate Draw-List
-    // Note: Could also just be done on camera change
-    m_timer->start_timer("draw_list");
-    const auto draw_tiles = m_tile_manager->generate_tilelist(m_camera);
-    m_timer->stop_timer("draw_list");
-
-    // DRAW SHADOWMAPS
-    if (m_shared_config_ubo->data.m_csm_enabled) {
-        m_timer->start_timer("shadowmap");
-        m_shadowmapping->draw(m_tile_manager.get(), draw_tiles, m_camera);
-        m_timer->stop_timer("shadowmap");
-    }
-
-    // DRAW GBUFFER
-    m_gbuffer->bind();
-
-    // Clear Albedo-Buffer
-    const GLfloat clearAlbedoColor[3] = {0.0f, 0.0f, 0.0f};
-    f->glClearBufferfv(GL_COLOR, 0, clearAlbedoColor);
-    // Clear Position-Buffer (IMPORTANT [4] to <0, such that i know by sign if fragment was processed)
-    const GLfloat clearPositionColor[4] = {0.0f, 0.0f, 0.0f, -1.0f};
-    f->glClearBufferfv(GL_COLOR, 1, clearPositionColor);
-    // Clear Normals-Buffer
-    const GLuint clearNormalColor[2] = {0u, 0u};
-    f->glClearBufferuiv(GL_COLOR, 2, clearNormalColor);
-    // Clear Encoded-Depth Buffer
-    const GLuint clearEncDepthColor[1] = {0u};
-    f->glClearBufferuiv(GL_COLOR, 3, clearEncDepthColor);
-    // Clear Track VertexID
-    f->glClearBufferuiv(GL_COLOR, 4, clearEncDepthColor);
-
-    // Clear Depth-Buffer
-    //f->glClearDepthf(0.0f); // for reverse z
-    f->glClear(GL_DEPTH_BUFFER_BIT);
-
-
-    f->glEnable(GL_DEPTH_TEST);
-    //f->glDepthFunc(GL_GREATER); // for reverse z
-    f->glDepthFunc(GL_LESS);
-
-#if (defined(__linux) && !defined(__ANDROID__)) || defined(_WIN32) || defined(_WIN64)
-    if (funcs && m_shared_config_ubo->data.m_wireframe_mode > 0) funcs->glPolygonMode(GL_FRONT_AND_BACK, GL_LINE);
-#endif
-
-    m_shader_manager->tile_shader()->bind();
-    m_timer->start_timer("tiles");
-    m_tile_manager->draw(m_shader_manager->tile_shader(), m_camera, draw_tiles, m_sort_tiles, m_camera.position());
-    m_timer->stop_timer("tiles");
-    m_shader_manager->tile_shader()->release();
-
-
-    ShaderProgram* track_shader = m_shader_manager->track_program();
-    track_shader->bind();
-    track_shader->set_uniform("texin_position", 1);
-    m_gbuffer->bind_colour_texture(1, 1);
-
-#if 1
-    glm::vec2 size = glm::vec2(static_cast<float>(m_gbuffer->size().x),static_cast<float>(m_gbuffer->size().y));
-    track_shader->set_uniform("resolution", size);
-#else
-    track_shader->set_uniform("resolution", glm::vec2(m_gbuffer->size()));
-#endif
-
-    /* draw tracks on top */
-    f->glClear(GL_DEPTH_BUFFER_BIT);
-    m_timer->start_timer("tracks");
-    m_track_manager->draw(m_camera, track_shader);
-    m_timer->stop_timer("tracks");
-
-#if (defined(__linux) && !defined(__ANDROID__)) || defined(_WIN32) || defined(_WIN64)
-    if (funcs && m_shared_config_ubo->data.m_wireframe_mode > 0) funcs->glPolygonMode(GL_FRONT_AND_BACK, GL_FILL);
-#endif
-
-    m_gbuffer->unbind();
-
-    m_shader_manager->tile_shader()->release();
-
-    if (m_shared_config_ubo->data.m_ssao_enabled) {
-        m_timer->start_timer("ssao");
-        m_ssao->draw(m_gbuffer.get(), &m_screen_quad_geometry, m_camera,
-                     m_shared_config_ubo->data.m_ssao_kernel, m_shared_config_ubo->data.m_ssao_blur_kernel_size);
-        m_timer->stop_timer("ssao");
-    }
-
-    if (framebuffer)
-        framebuffer->bind();
-
-    p = m_shader_manager->compose_program();
-
-    p->bind();
-    p->set_uniform("texin_albedo", 0);
-    m_gbuffer->bind_colour_texture(0, 0);
-    p->set_uniform("texin_position", 1);
-    m_gbuffer->bind_colour_texture(1, 1);
-    p->set_uniform("texin_normal", 2);
-    m_gbuffer->bind_colour_texture(2, 2);
-
-    p->set_uniform("texin_atmosphere", 3);
-    m_atmospherebuffer->bind_colour_texture(0, 3);
-
-    p->set_uniform("texin_ssao", 4);
-    m_ssao->bind_ssao_texture(4);
-
-    // ok, since i can 
-    // we need to be careful to choose a high enough location so it is not overwritten with shadow cascades 
-    p->set_uniform("texin_track_vert_id", 16);
-    m_gbuffer->bind_colour_texture(4, 16);
-
-    auto* track_texture = m_track_manager->track_texture();
-    
-    if (track_texture != nullptr) {
-        track_texture->bind(15);
-        p->set_uniform("texin_track", 15);
-    }
-
-    /* texture units 5 - 8 */
-    m_shadowmapping->bind_shadow_maps(p, 5);
-
-    m_timer->start_timer("compose");
-    m_screen_quad_geometry.draw();
-    m_timer->stop_timer("compose");
-
-    m_timer->stop_timer("cpu_total");
-    m_timer->stop_timer("gpu_total");
-    if (m_render_looped) {
-        m_timer->stop_timer("cpu_b2b");
-    }
-
-    QList<nucleus::timing::TimerReport> new_values = m_timer->fetch_results();
-    if (new_values.size() > 0) {
-        emit report_measurements(new_values);
-    }
-
-    if (m_render_looped) {
-        m_timer->start_timer("cpu_b2b");
-        emit update_requested();
-    }
-
-}
-
-void Window::paintOverGL(QPainter* painter)
-{
-    /*
-    const auto frame_duration_text = QString("draw indicator: ");
-
-    const auto random_u32 = QRandomGenerator::global()->generate();
-
-    painter->setFont(QFont("Helvetica", 12));
-    painter->setPen(Qt::white);
-    QRect text_bb = painter->boundingRect(10, 20, 1, 15, Qt::TextSingleLine, frame_duration_text);
-    painter->drawText(10, 20, frame_duration_text);
-    painter->drawText(10, 40, m_debug_scheduler_stats);
-    painter->drawText(10, 60, m_debug_text);
-    painter->setBrush(QBrush(QColor(random_u32)));
-    painter->drawRect(int(text_bb.right()) + 5, 8, 12, 12);*/
-}
-
-void Window::shared_config_changed(gl_engine::uboSharedConfig ubo) {
-    m_shared_config_ubo->data = ubo;
-    m_shared_config_ubo->update_gpu_data();
-    emit update_requested();
-}
-
-void Window::render_looped_changed(bool render_looped_flag) {
-    m_render_looped = render_looped_flag;
-}
-
-void Window::reload_shader() {
-    auto do_reload = [this]() {
-        m_shader_manager->reload_shaders();
-        // NOTE: UBOs need to be reattached to the programs!
-        m_shared_config_ubo->bind_to_shader(m_shader_manager->all());
-        m_camera_config_ubo->bind_to_shader(m_shader_manager->all());
-        m_shadow_config_ubo->bind_to_shader(m_shader_manager->all());
-        qDebug("all shaders reloaded");
-        emit update_requested();
-    };
-#if ALP_ENABLE_SHADER_NETWORK_HOTRELOAD
-    // Reload shaders from the web and afterwards do the reload
-    ShaderProgram::web_download_shader_files_and_put_in_cache(do_reload);
-#else
-      // Reset shader cache. The shaders will then be reload from file
-    ShaderProgram::reset_shader_cache();
-    do_reload();
-#endif
-}
-
-void Window::key_press(const QKeyCombination& e) {
-    QKeyEvent ev = QKeyEvent(QEvent::Type::KeyPress, e.key(), e.keyboardModifiers());
-    this->keyPressEvent(&ev);
-}
-
-void Window::keyPressEvent(QKeyEvent* e)
-{
-    if (e->key() == Qt::Key::Key_F5) this->reload_shader();
-    if (e->key() == Qt::Key::Key_F6) {
-        if (this->m_render_looped) {
-            this->m_render_looped = false;
-            qDebug("Rendering loop exited");
-        } else {
-            this->m_render_looped = true;
-            qDebug("Rendering loop started");
-        }
-        emit update_requested();
-    }
-    if (e->key() == Qt::Key::Key_F7) {
-        if (this->m_sort_tiles) {
-            this->m_sort_tiles = false;
-            qDebug("Tile-Sorting deactivated");
-        } else {
-            this->m_sort_tiles = true;
-            qDebug("Tile-Sorting active");
-        }
-        emit update_requested();
-    }
-    if (e->key() == Qt::Key::Key_F11
-        || (e->key() == Qt::Key_P && e->modifiers() == Qt::ControlModifier)
-        || (e->key() == Qt::Key_F5 && e->modifiers() == Qt::ControlModifier)) {
-        e->ignore();
-    }
-
-    emit key_pressed(e->keyCombination());
-}
-
-void Window::keyReleaseEvent(QKeyEvent* e)
-{
-    emit key_released(e->keyCombination());
-}
-
-void Window::updateCameraEvent()
-{
-    emit update_camera_requested();
-}
-
-void Window::set_permissible_screen_space_error(float new_error)
-{
-    if (m_tile_manager)
-        m_tile_manager->set_permissible_screen_space_error(new_error);
-}
-
-void Window::update_camera(const nucleus::camera::Definition& new_definition)
-{
-    //    qDebug("void Window::update_camera(const nucleus::camera::Definition& new_definition)");
-    m_camera = new_definition;
-    emit update_requested();
-}
-
-void Window::update_debug_scheduler_stats(const QString& stats)
-{
-    m_debug_scheduler_stats = stats;
-    emit update_requested();
-}
-
-void Window::update_gpu_quads(const std::vector<nucleus::tile_scheduler::tile_types::GpuTileQuad>& new_quads, const std::vector<tile::Id>& deleted_quads)
-{
-    assert(m_tile_manager);
-    m_tile_manager->update_gpu_quads(new_quads, deleted_quads);
-}
-
-void Window::open_track_file(const QString& file_path)
-{
-    qDebug() << "Window::open_track_file" << file_path;
-
-    std::unique_ptr<nucleus::gpx::Gpx> gpx = nucleus::gpx::parse(file_path);
-
-    if (gpx != nullptr) 
-    {
-        m_track_manager->add_track(*gpx, m_shader_manager->track_program());
-    }
-}
-
-void Window::set_track_width(float width)
-{
-    qDebug() << "Window::set_track_width " << width;
-    m_track_manager->width = width;
-}
-
-void Window::add_gpx_track(const nucleus::gpx::Gpx& track)
-{
-    m_track_manager->add_track(track, m_shader_manager->track_program());
-}
-
-float Window::depth(const glm::dvec2& normalised_device_coordinates)
-{
-    uint32_t fakeNormalizedDepth;
-    m_gbuffer->read_colour_attachment_pixel(3, normalised_device_coordinates, &fakeNormalizedDepth);
-    const auto depth = float(std::exp(double(fakeNormalizedDepth) / 4294967295.0 * 13.0));
-    return depth;
-}
-
-glm::dvec3 Window::position(const glm::dvec2& normalised_device_coordinates)
-{
-    return m_camera.position() + m_camera.ray_direction(normalised_device_coordinates) * (double)depth(normalised_device_coordinates);
-}
-
-void Window::deinit_gpu()
-{
-    emit gpu_ready_changed(false);
-    m_tile_manager.reset();
-    m_debug_painter.reset();
-    m_shader_manager.reset();
-    m_gbuffer.reset();
-    m_screen_quad_geometry = {};
-}
-
-void Window::set_aabb_decorator(const nucleus::tile_scheduler::utils::AabbDecoratorPtr& new_aabb_decorator)
-{
-    assert(m_tile_manager);
-    m_tile_manager->set_aabb_decorator(new_aabb_decorator);
-}
-
-void Window::remove_tile(const tile::Id& id)
-{
-    assert(m_tile_manager);
-    m_tile_manager->remove_tile(id);
-}
-
-nucleus::camera::AbstractDepthTester* Window::depth_tester()
-{
-    return this;
-}  
-=======
-/*****************************************************************************
- * Alpine Renderer
- * Copyright (C) 2022 Adam Celarek
- * Copyright (C) 2023 Jakob Lindner
- * Copyright (C) 2023 Gerald Kimmersdorfer
- * Copyright (C) 2024 Lucas Dworschak
- *
- * This program is free software: you can redistribute it and/or modify
- * it under the terms of the GNU General Public License as published by
- * the Free Software Foundation, either version 3 of the License, or
- * (at your option) any later version.
- *
- * This program is distributed in the hope that it will be useful,
- * but WITHOUT ANY WARRANTY; without even the implied warranty of
- * MERCHANTABILITY or FITNESS FOR A PARTICULAR PURPOSE.  See the
- * GNU General Public License for more details.
- *
- * You should have received a copy of the GNU General Public License
- * along with this program.  If not, see <http://www.gnu.org/licenses/>.
- *****************************************************************************/
-#include <array>
-#include <QCoreApplication>
-
-#include <QDebug>
-#include <QImage>
-#include <QMoveEvent>
-#include <QOpenGLBuffer>
-#include <QOpenGLContext>
-#include <QOpenGLDebugLogger>
-#include <QOpenGLExtraFunctions>
-
-#include <QOpenGLVersionFunctionsFactory>
-
-#include "DebugPainter.h"
-#include "Framebuffer.h"
-#include "MapLabelManager.h"
-#include "SSAO.h"
-#include "ShaderManager.h"
-#include "ShaderProgram.h"
-#include "ShadowMapping.h"
-#include "TileManager.h"
-#include "Window.h"
-#include "helpers.h"
-#include <QOpenGLFramebufferObject>
-#include <QOpenGLShaderProgram>
-#include <QOpenGLTexture>
-#include <QOpenGLVertexArrayObject>
-#include <QPropertyAnimation>
-#include <QRandomGenerator>
-#include <QSequentialAnimationGroup>
-#include <QTimer>
-#include <glm/glm.hpp>
-
-#include <glm/glm.hpp>
-#include <glm/gtx/transform.hpp>
-
-#include "UniformBufferObjects.h"
-
-#include "nucleus/timing/TimerManager.h"
-#include "nucleus/timing/TimerInterface.h"
-#include "nucleus/timing/CpuTimer.h"
-#include "nucleus/utils/bit_coding.h"
-#if (defined(__linux) && !defined(__ANDROID__)) || defined(_WIN32) || defined(_WIN64)
-#include "GpuAsyncQueryTimer.h"
-#endif
-
-#if (defined(__linux) && !defined(__ANDROID__)) || defined(_WIN32) || defined(_WIN64)
-#include <QOpenGLFunctions_3_3_Core> // for wireframe mode
-#endif
-
-#if defined(__ANDROID__)
-#include <GLES3/gl3.h> // for GL ENUMS! DONT EXACTLY KNOW WHY I NEED THIS HERE! (on other platforms it works without)
-#endif
-
- using gl_engine::Window;
- using gl_engine::UniformBuffer;
-
- Window::Window()
-     : m_camera({ 1822577.0, 6141664.0 - 500, 171.28 + 500 }, { 1822577.0, 6141664.0, 171.28 }) // should point right at the stephansdom
- {
-     m_tile_manager = std::make_unique<TileManager>();
-     m_map_label_manager = std::make_unique<MapLabelManager>();
-     QTimer::singleShot(1, [this]() { emit update_requested(); });
-}
-
-Window::~Window()
-{
-#ifdef ALP_ENABLE_TRACK_OBJECT_LIFECYCLE
-    qDebug("gl_engine::~Window()");
-#endif
-}
-
-void Window::initialise_gpu()
-{
-    QOpenGLExtraFunctions* f = QOpenGLContext::currentContext()->extraFunctions();
-    assert(f->hasOpenGLFeature(QOpenGLExtraFunctions::OpenGLFeature::MultipleRenderTargets));
-    Q_UNUSED(f);
-
-    QOpenGLDebugLogger* logger = new QOpenGLDebugLogger(this);
-    logger->initialize();
-    connect(logger, &QOpenGLDebugLogger::messageLogged, [](const auto& message) {
-        qDebug() << message;
-    });
-    logger->disableMessages(QList<GLuint>({ 131185 }));
-    logger->startLogging(QOpenGLDebugLogger::SynchronousLogging);
-
-    m_debug_painter = std::make_unique<DebugPainter>();
-    m_shader_manager = std::make_unique<ShaderManager>();
-
-    m_tile_manager->init();
-    m_tile_manager->initilise_attribute_locations(m_shader_manager->tile_shader());
-    m_screen_quad_geometry = gl_engine::helpers::create_screen_quad_geometry();
-    // NOTE to position buffer: The position can not be recalculated by depth alone. (given the numerical resolution of the depth buffer and
-    // our massive view spektrum). ReverseZ would be an option but isnt possible on WebGL and OpenGL ES (since their depth buffer is aligned from -1...1)
-    // I implemented reverse Z at some point natively (just look for the comments "for ReverseZ" in the whole solution). Even with reverse Z the
-    // reconstruction of the position inside the illumination shaders is not perfect though. Thats why we have this 4x32bit position buffer.
-    // Also don't try to reconstruct the position from the discretized Encoded Depth buffer. Thats wrong for a lot of reasons and it should purely be
-    // used for screen interaction on close surfaces.
-    // NEXT NOTE in regards to distance: I save the distance inside the position buffer to not have to calculate it all of the time
-    // by the position. IMPORTANT: I also reset it to -1 such that i know when a pixel was not processed in tile shader!!
-    // ANOTHER IMPORTANT NOTE: RGB32f, RGB16f are not supported by OpenGL ES and/or WebGL
-    m_gbuffer = std::make_unique<Framebuffer>(Framebuffer::DepthFormat::Float32,
-        std::vector {
-            TextureDefinition { Framebuffer::ColourFormat::RGBA8 }, // Albedo
-            TextureDefinition { Framebuffer::ColourFormat::RGBA32F }, // Position WCS and distance (distance is optional, but i use it directly for a little speed improvement)
-            TextureDefinition { Framebuffer::ColourFormat::RG16UI }, // Octahedron Normals
-            TextureDefinition { Framebuffer::ColourFormat::RGBA8 } // Discretized Encoded Depth for readback IMPORTANT: IF YOU MOVE THIS YOU HAVE TO ADAPT THE GET DEPTH FUNCTION
-        });
-
-    m_atmospherebuffer = std::make_unique<Framebuffer>(Framebuffer::DepthFormat::None, std::vector{ TextureDefinition{Framebuffer::ColourFormat::RGBA8} });
-    m_decoration_buffer = std::make_unique<Framebuffer>(Framebuffer::DepthFormat::None, std::vector { TextureDefinition { Framebuffer::ColourFormat::RGBA8 } });
-    f->glFramebufferTexture2D(GL_FRAMEBUFFER, GL_DEPTH_ATTACHMENT, GL_TEXTURE_2D, m_gbuffer->depth_texture()->textureId(), 0);
-
-    m_shared_config_ubo = std::make_shared<gl_engine::UniformBuffer<gl_engine::uboSharedConfig>>(0, "shared_config");
-    m_shared_config_ubo->init();
-    m_shared_config_ubo->bind_to_shader(m_shader_manager->all());
-
-    m_camera_config_ubo = std::make_shared<gl_engine::UniformBuffer<gl_engine::uboCameraConfig>>(1, "camera_config");
-    m_camera_config_ubo->init();
-    m_camera_config_ubo->bind_to_shader(m_shader_manager->all());
-
-    m_shadow_config_ubo = std::make_shared<gl_engine::UniformBuffer<gl_engine::uboShadowConfig>>(2, "shadow_config");
-    m_shadow_config_ubo->init();
-    m_shadow_config_ubo->bind_to_shader(m_shader_manager->all());
-
-    m_ssao = std::make_unique<gl_engine::SSAO>(m_shader_manager->shared_ssao_program(), m_shader_manager->shared_ssao_blur_program());
-
-    m_shadowmapping = std::make_unique<gl_engine::ShadowMapping>(m_shader_manager->shared_shadowmap_program(), m_shadow_config_ubo, m_shared_config_ubo);
-
-    m_map_label_manager->init();
-
-    {   // INITIALIZE CPU AND GPU TIMER
-        using namespace std;
-        using nucleus::timing::CpuTimer;
-        m_timer = std::make_unique<nucleus::timing::TimerManager>();
-
-// GPU Timing Queries not supported on OpenGL ES or Web GL
-#if (defined(__linux) && !defined(__ANDROID__)) || defined(_WIN32) || defined(_WIN64)
-        m_timer->add_timer(make_shared<GpuAsyncQueryTimer>("ssao", "GPU", 240, 1.0f/60.0f));
-        m_timer->add_timer(make_shared<GpuAsyncQueryTimer>("atmosphere", "GPU", 240, 1.0f/60.0f));
-        m_timer->add_timer(make_shared<GpuAsyncQueryTimer>("tiles", "GPU", 240, 1.0f/60.0f));
-        m_timer->add_timer(make_shared<GpuAsyncQueryTimer>("shadowmap", "GPU", 240, 1.0f/60.0f));
-        m_timer->add_timer(make_shared<GpuAsyncQueryTimer>("compose", "GPU", 240, 1.0f/60.0f));
-        m_timer->add_timer(make_shared<GpuAsyncQueryTimer>("labels", "GPU", 240, 1.0f / 60.0f));
-        m_timer->add_timer(make_shared<GpuAsyncQueryTimer>("gpu_total", "TOTAL", 240, 1.0f/60.0f));
-#endif
-        m_timer->add_timer(make_shared<CpuTimer>("cpu_total", "TOTAL", 240, 1.0f/60.0f));
-        m_timer->add_timer(make_shared<CpuTimer>("cpu_b2b", "TOTAL", 240, 1.0f/60.0f));
-    }
-
-    emit gpu_ready_changed(true);
-}
-
-void Window::resize_framebuffer(int width, int height)
-{
-    if (width == 0 || height == 0)
-        return;
-
-    QOpenGLFunctions* f = QOpenGLContext::currentContext()->functions();
-    if (!f) return;
-    m_gbuffer->resize({ width, height });
-    m_decoration_buffer->resize({ width, height });
-    f->glFramebufferTexture2D(GL_FRAMEBUFFER, GL_DEPTH_ATTACHMENT, GL_TEXTURE_2D, m_gbuffer->depth_texture()->textureId(), 0);
-
-    m_atmospherebuffer->resize({ 1, height });
-    m_ssao->resize({ width, height });
-}
-
-void Window::paint(QOpenGLFramebufferObject* framebuffer)
-{
-    m_timer->start_timer("cpu_total");
-    m_timer->start_timer("gpu_total");
-
-    QOpenGLExtraFunctions *f = QOpenGLContext::currentContext()->extraFunctions();
-
-    f->glEnable(GL_CULL_FACE);
-    f->glCullFace(GL_BACK);
-
-    // UPDATE CAMERA UNIFORM BUFFER
-    // NOTE: Could also just be done on camera or viewport change!
-    uboCameraConfig* cc = &m_camera_config_ubo->data;
-    cc->position = glm::vec4(m_camera.position(), 1.0);
-    cc->view_matrix = m_camera.local_view_matrix();
-    cc->proj_matrix = m_camera.projection_matrix();
-    cc->view_proj_matrix = cc->proj_matrix * cc->view_matrix;
-    cc->inv_view_proj_matrix = glm::inverse(cc->view_proj_matrix);
-    cc->inv_view_matrix = glm::inverse(cc->view_matrix);
-    cc->inv_proj_matrix = glm::inverse(cc->proj_matrix);
-    cc->viewport_size = m_camera.viewport_size();
-    cc->distance_scaling_factor = m_camera.distance_scale_factor();
-    m_camera_config_ubo->update_gpu_data();
-
-
-    // DRAW ATMOSPHERIC BACKGROUND
-    m_atmospherebuffer->bind();
-    f->glClearColor(0.0, 0.0, 0.0, 1.0);
-    f->glClear(GL_COLOR_BUFFER_BIT);
-    f->glDisable(GL_DEPTH_TEST);
-    f->glDepthFunc(GL_ALWAYS);
-    auto p = m_shader_manager->atmosphere_bg_program();
-    p->bind();
-    m_timer->start_timer("atmosphere");
-    m_screen_quad_geometry.draw();
-    m_timer->stop_timer("atmosphere");
-    p->release();
-
-    // Generate Draw-List
-    // Note: Could also just be done on camera change
-    m_timer->start_timer("draw_list");
-    const auto draw_tiles = m_tile_manager->generate_tilelist(m_camera);
-    m_timer->stop_timer("draw_list");
-
-    // DRAW SHADOWMAPS
-    if (m_shared_config_ubo->data.m_csm_enabled) {
-        m_timer->start_timer("shadowmap");
-        m_shadowmapping->draw(m_tile_manager.get(), draw_tiles, m_camera);
-        m_timer->stop_timer("shadowmap");
-    }
-
-    // DRAW GBUFFER
-    m_gbuffer->bind();
-
-    {
-        // Clear Albedo-Buffer
-        const GLfloat clearAlbedoColor[] = { 0.0f, 0.0f, 0.0f, 1.0f };
-        f->glClearBufferfv(GL_COLOR, 0, clearAlbedoColor);
-        // Clear Position-Buffer (IMPORTANT [4] to <0, such that i know by sign if fragment was processed)
-        const GLfloat clearPositionColor[4] = { 0.0f, 0.0f, 0.0f, -1.0f };
-        f->glClearBufferfv(GL_COLOR, 1, clearPositionColor);
-        // Clear Normals-Buffer
-        const GLuint clearNormalColor[2] = { 0u, 0u };
-        f->glClearBufferuiv(GL_COLOR, 2, clearNormalColor);
-        // Clear Encoded-Depth Buffer
-        const GLfloat clearEncDepthColor[] = { 0.0f, 0.0f, 0.0f, 0.0f };
-        f->glClearBufferfv(GL_COLOR, 3, clearEncDepthColor);
-        // Clear Depth-Buffer
-        // f->glClearDepthf(0.0f); // for reverse z
-        f->glClear(GL_DEPTH_BUFFER_BIT);
-    }
-
-    f->glEnable(GL_DEPTH_TEST);
-    // f->glDepthFunc(GL_GREATER); // for reverse z
-    f->glDepthFunc(GL_LESS);
-
-#if (defined(__linux) && !defined(__ANDROID__)) || defined(_WIN32) || defined(_WIN64)
-    auto funcs = QOpenGLVersionFunctionsFactory::get<QOpenGLFunctions_3_3_Core>(QOpenGLContext::currentContext()); // for wireframe mode
-    if (funcs && m_wireframe_enabled)
-        funcs->glPolygonMode(GL_FRONT_AND_BACK, GL_LINE);
-#endif
-
-    m_shader_manager->tile_shader()->bind();
-    m_timer->start_timer("tiles");
-    m_tile_manager->draw(m_shader_manager->tile_shader(), m_camera, draw_tiles, true, m_camera.position());
-    m_timer->stop_timer("tiles");
-    m_shader_manager->tile_shader()->release();
-
-#if (defined(__linux) && !defined(__ANDROID__)) || defined(_WIN32) || defined(_WIN64)
-    if (funcs && m_wireframe_enabled)
-        funcs->glPolygonMode(GL_FRONT_AND_BACK, GL_FILL);
-#endif
-
-    m_gbuffer->unbind();
-
-    m_shader_manager->tile_shader()->release();
-
-    if (m_shared_config_ubo->data.m_ssao_enabled) {
-        m_timer->start_timer("ssao");
-        m_ssao->draw(m_gbuffer.get(), &m_screen_quad_geometry, m_camera, m_shared_config_ubo->data.m_ssao_kernel, m_shared_config_ubo->data.m_ssao_blur_kernel_size);
-        m_timer->stop_timer("ssao");
-    }
-
-    if (framebuffer)
-        framebuffer->bind();
-
-    p = m_shader_manager->compose_program();
-
-    p->bind();
-    p->set_uniform("texin_albedo", 0);
-    m_gbuffer->bind_colour_texture(0, 0);
-    p->set_uniform("texin_position", 1);
-    m_gbuffer->bind_colour_texture(1, 1);
-    p->set_uniform("texin_normal", 2);
-    m_gbuffer->bind_colour_texture(2, 2);
-    p->set_uniform("texin_atmosphere", 3);
-    m_atmospherebuffer->bind_colour_texture(0, 3);
-    p->set_uniform("texin_ssao", 4);
-    m_ssao->bind_ssao_texture(4);
-
-    m_shadowmapping->bind_shadow_maps(p, 5);
-
-    m_timer->start_timer("compose");
-    m_screen_quad_geometry.draw();
-    m_timer->stop_timer("compose");
-
-    // DRAW LABELS
-    m_timer->start_timer("labels");
-    {
-        m_decoration_buffer->bind();
-        const GLfloat clearAlbedoColor[] = { 0.0f, 0.0f, 0.0f, 0.0f };
-        f->glClearBufferfv(GL_COLOR, 0, clearAlbedoColor);
-        f->glEnable(GL_DEPTH_TEST);
-        f->glDepthFunc(GL_LEQUAL);
-        // f->glDepthMask(GL_FALSE);
-        m_shader_manager->labels_program()->bind();
-        m_map_label_manager->draw(m_gbuffer.get(), m_shader_manager->labels_program(), m_camera);
-        m_shader_manager->labels_program()->release();
-
-        if (framebuffer)
-            framebuffer->bind();
-        m_shader_manager->screen_copy_program()->bind();
-        m_decoration_buffer->bind_colour_texture(0, 0);
-        f->glEnable(GL_BLEND);
-        f->glBlendFunc(GL_SRC_ALPHA, GL_ONE_MINUS_SRC_ALPHA);
-        m_screen_quad_geometry.draw();
-    }
-
-    m_timer->stop_timer("labels");
-
-    m_timer->stop_timer("cpu_total");
-    m_timer->stop_timer("gpu_total");
-    if (m_render_looped) {
-        m_timer->stop_timer("cpu_b2b");
-    }
-
-    QList<nucleus::timing::TimerReport> new_values = m_timer->fetch_results();
-    if (new_values.size() > 0) {
-        emit report_measurements(new_values);
-    }
-
-    if (m_render_looped) {
-        m_timer->start_timer("cpu_b2b");
-        emit update_requested();
-    }
-}
-
-void Window::shared_config_changed(gl_engine::uboSharedConfig ubo) {
-    m_shared_config_ubo->data = ubo;
-    m_shared_config_ubo->update_gpu_data();
-    emit update_requested();
-}
-
-void Window::render_looped_changed(bool render_looped_flag) {
-    m_render_looped = render_looped_flag;
-}
-
-void Window::reload_shader() {
-    auto do_reload = [this]() {
-        m_shader_manager->reload_shaders();
-        // NOTE: UBOs need to be reattached to the programs!
-        m_shared_config_ubo->bind_to_shader(m_shader_manager->all());
-        m_camera_config_ubo->bind_to_shader(m_shader_manager->all());
-        m_shadow_config_ubo->bind_to_shader(m_shader_manager->all());
-        qDebug("all shaders reloaded");
-        emit update_requested();
-    };
-#if ALP_ENABLE_SHADER_NETWORK_HOTRELOAD
-    // Reload shaders from the web and afterwards do the reload
-    ShaderProgram::web_download_shader_files_and_put_in_cache(do_reload);
-#else
-      // Reset shader cache. The shaders will then be reload from file
-    ShaderProgram::reset_shader_cache();
-    do_reload();
-#endif
-}
-
-void Window::key_press(const QKeyCombination& e) {
-    QKeyEvent ev = QKeyEvent(QEvent::Type::KeyPress, e.key(), e.keyboardModifiers());
-    this->keyPressEvent(&ev);
-}
-
-void Window::keyPressEvent(QKeyEvent* e)
-{
-    if (e->key() == Qt::Key::Key_F5) this->reload_shader();
-    if (e->key() == Qt::Key::Key_F6) {
-        if (this->m_render_looped) {
-            this->m_render_looped = false;
-            qDebug("Rendering loop exited");
-        } else {
-            this->m_render_looped = true;
-            qDebug("Rendering loop started");
-        }
-        emit update_requested();
-    }
-    if (e->key() == Qt::Key::Key_F7) {
-        m_wireframe_enabled = !m_wireframe_enabled;
-        qDebug(m_render_looped ? "Wireframe enabled" : "Wireframe disabled");
-    }
-    if (e->key() == Qt::Key::Key_F11
-        || (e->key() == Qt::Key_P && e->modifiers() == Qt::ControlModifier)
-        || (e->key() == Qt::Key_F5 && e->modifiers() == Qt::ControlModifier)) {
-        e->ignore();
-    }
-
-    emit key_pressed(e->keyCombination());
-}
-
-void Window::keyReleaseEvent(QKeyEvent* e)
-{
-    emit key_released(e->keyCombination());
-}
-
-void Window::updateCameraEvent()
-{
-    emit update_camera_requested();
-}
-
-void Window::set_permissible_screen_space_error(float new_error)
-{
-    if (m_tile_manager)
-        m_tile_manager->set_permissible_screen_space_error(new_error);
-}
-
-void Window::update_camera(const nucleus::camera::Definition& new_definition)
-{
-    //    qDebug("void Window::update_camera(const nucleus::camera::Definition& new_definition)");
-    m_camera = new_definition;
-    emit update_requested();
-}
-
-void Window::update_debug_scheduler_stats(const QString& stats)
-{
-    m_debug_scheduler_stats = stats;
-    emit update_requested();
-}
-
-void Window::update_gpu_quads(const std::vector<nucleus::tile_scheduler::tile_types::GpuTileQuad>& new_quads, const std::vector<tile::Id>& deleted_quads)
-{
-    assert(m_tile_manager);
-    m_tile_manager->update_gpu_quads(new_quads, deleted_quads);
-}
-
-float Window::depth(const glm::dvec2& normalised_device_coordinates)
-{
-    const auto read_float = nucleus::utils::bit_coding::to_f16f16(m_gbuffer->read_colour_attachment_pixel<glm::u8vec4>(3, normalised_device_coordinates))[0];
-    const auto depth = std::exp(read_float * 13.f);
-    return depth;
-}
-
-glm::dvec3 Window::position(const glm::dvec2& normalised_device_coordinates)
-{
-    return m_camera.position() + m_camera.ray_direction(normalised_device_coordinates) * (double)depth(normalised_device_coordinates);
-}
-
-void Window::deinit_gpu()
-{
-    emit gpu_ready_changed(false);
-    m_tile_manager.reset();
-    m_debug_painter.reset();
-    m_shader_manager.reset();
-    m_gbuffer.reset();
-    m_screen_quad_geometry = {};
-}
-
-void Window::set_aabb_decorator(const nucleus::tile_scheduler::utils::AabbDecoratorPtr& new_aabb_decorator)
-{
-    assert(m_tile_manager);
-    m_tile_manager->set_aabb_decorator(new_aabb_decorator);
-}
-
-void Window::remove_tile(const tile::Id& id)
-{
-    assert(m_tile_manager);
-    m_tile_manager->remove_tile(id);
-}
-
-nucleus::camera::AbstractDepthTester* Window::depth_tester()
-{
-    return this;
-}
->>>>>>> 89617392
+/*****************************************************************************
+ * Alpine Renderer
+ * Copyright (C) 2022 Adam Celarek
+ * Copyright (C) 2023 Jakob Lindner
+ * Copyright (C) 2023 Gerald Kimmersdorfer
+ * Copyright (C) 2024 Lucas Dworschak
+ *
+ * This program is free software: you can redistribute it and/or modify
+ * it under the terms of the GNU General Public License as published by
+ * the Free Software Foundation, either version 3 of the License, or
+ * (at your option) any later version.
+ *
+ * This program is distributed in the hope that it will be useful,
+ * but WITHOUT ANY WARRANTY; without even the implied warranty of
+ * MERCHANTABILITY or FITNESS FOR A PARTICULAR PURPOSE.  See the
+ * GNU General Public License for more details.
+ *
+ * You should have received a copy of the GNU General Public License
+ * along with this program.  If not, see <http://www.gnu.org/licenses/>.
+ *****************************************************************************/
+#include <array>
+#include <QCoreApplication>
+
+#include <QDebug>
+#include <QImage>
+#include <QMoveEvent>
+#include <QOpenGLBuffer>
+#include <QOpenGLContext>
+#include <QOpenGLDebugLogger>
+#include <QOpenGLExtraFunctions>
+
+#include <QOpenGLVersionFunctionsFactory>
+
+#include "DebugPainter.h"
+#include "Framebuffer.h"
+#include "MapLabelManager.h"
+#include "SSAO.h"
+#include "ShaderManager.h"
+#include "ShaderProgram.h"
+#include "ShadowMapping.h"
+#include "TileManager.h"
+#include "Window.h"
+#include "helpers.h"
+#include <QOpenGLFramebufferObject>
+#include <QOpenGLShaderProgram>
+#include <QOpenGLTexture>
+#include <QOpenGLVertexArrayObject>
+#include <QPropertyAnimation>
+#include <QRandomGenerator>
+#include <QSequentialAnimationGroup>
+#include <QTimer>
+#include <glm/glm.hpp>
+#include "DebugPainter.h"
+#include "Framebuffer.h"
+#include "ShaderManager.h"
+#include "ShaderProgram.h"
+#include "TileManager.h"
+#include "Window.h"
+#include "helpers.h"
+#include "SSAO.h"
+#include "ShadowMapping.h"
+
+#include <glm/glm.hpp>
+#include <glm/gtx/transform.hpp>
+
+#include "UniformBufferObjects.h"
+
+#include "nucleus/timing/TimerManager.h"
+#include "nucleus/timing/TimerInterface.h"
+#include "nucleus/timing/CpuTimer.h"
+#include "nucleus/utils/bit_coding.h"
+#if (defined(__linux) && !defined(__ANDROID__)) || defined(_WIN32) || defined(_WIN64)
+#include "GpuAsyncQueryTimer.h"
+#endif
+
+#if (defined(__linux) && !defined(__ANDROID__)) || defined(_WIN32) || defined(_WIN64)
+#include <QOpenGLFunctions_3_3_Core> // for wireframe mode
+#endif
+
+#if defined(__ANDROID__)
+#include <GLES3/gl3.h> // for GL ENUMS! DONT EXACTLY KNOW WHY I NEED THIS HERE! (on other platforms it works without)
+#endif
+
+ using gl_engine::Window;
+ using gl_engine::UniformBuffer;
+
+ Window::Window()
+     : m_camera({ 1822577.0, 6141664.0 - 500, 171.28 + 500 }, { 1822577.0, 6141664.0, 171.28 }) // should point right at the stephansdom
+ {
+     m_tile_manager = std::make_unique<TileManager>();
+     m_track_manager = std::make_unique<TrackManager>();
+     m_map_label_manager = std::make_unique<MapLabelManager>();
+     QTimer::singleShot(1, [this]() { emit update_requested(); });
+}
+
+Window::~Window()
+{
+#ifdef ALP_ENABLE_TRACK_OBJECT_LIFECYCLE
+    qDebug("gl_engine::~Window()");
+#endif
+}
+
+void Window::initialise_gpu()
+{
+    QOpenGLExtraFunctions* f = QOpenGLContext::currentContext()->extraFunctions();
+    assert(f->hasOpenGLFeature(QOpenGLExtraFunctions::OpenGLFeature::MultipleRenderTargets));
+    Q_UNUSED(f);
+
+    QOpenGLDebugLogger* logger = new QOpenGLDebugLogger(this);
+    logger->initialize();
+    connect(logger, &QOpenGLDebugLogger::messageLogged, [](const auto& message) {
+        qDebug() << message;
+    });
+    logger->disableMessages(QList<GLuint>({ 131185 }));
+    logger->startLogging(QOpenGLDebugLogger::SynchronousLogging);
+
+    m_debug_painter = std::make_unique<DebugPainter>();
+    m_shader_manager = std::make_unique<ShaderManager>();
+
+    m_tile_manager->init();
+    m_tile_manager->initilise_attribute_locations(m_shader_manager->tile_shader());
+    m_screen_quad_geometry = gl_engine::helpers::create_screen_quad_geometry();
+    // NOTE to position buffer: The position can not be recalculated by depth alone. (given the numerical resolution of the depth buffer and
+    // our massive view spektrum). ReverseZ would be an option but isnt possible on WebGL and OpenGL ES (since their depth buffer is aligned from -1...1)
+    // I implemented reverse Z at some point natively (just look for the comments "for ReverseZ" in the whole solution). Even with reverse Z the
+    // reconstruction of the position inside the illumination shaders is not perfect though. Thats why we have this 4x32bit position buffer.
+    // Also don't try to reconstruct the position from the discretized Encoded Depth buffer. Thats wrong for a lot of reasons and it should purely be
+    // used for screen interaction on close surfaces.
+    // NEXT NOTE in regards to distance: I save the distance inside the position buffer to not have to calculate it all of the time
+    // by the position. IMPORTANT: I also reset it to -1 such that i know when a pixel was not processed in tile shader!!
+    // ANOTHER IMPORTANT NOTE: RGB32f, RGB16f are not supported by OpenGL ES and/or WebGL
+    m_gbuffer = std::make_unique<Framebuffer>(Framebuffer::DepthFormat::Float32,
+        std::vector {
+            TextureDefinition { Framebuffer::ColourFormat::RGBA8 }, // Albedo
+            TextureDefinition { Framebuffer::ColourFormat::RGBA32F }, // Position WCS and distance (distance is optional, but i use it directly for a little speed improvement)
+            TextureDefinition { Framebuffer::ColourFormat::RG16UI }, // Octahedron Normals
+            TextureDefinition { Framebuffer::ColourFormat::RGBA8 }, // Discretized Encoded Depth for readback IMPORTANT: IF YOU MOVE THIS YOU HAVE TO ADAPT THE GET DEPTH FUNCTION
+            TextureDefinition{ Framebuffer::ColourFormat::R32UI   },      // VertexID
+        });
+
+    m_atmospherebuffer = std::make_unique<Framebuffer>(Framebuffer::DepthFormat::None, std::vector{ TextureDefinition{Framebuffer::ColourFormat::RGBA8} });
+    m_decoration_buffer = std::make_unique<Framebuffer>(Framebuffer::DepthFormat::None, std::vector { TextureDefinition { Framebuffer::ColourFormat::RGBA8 } });
+    f->glFramebufferTexture2D(GL_FRAMEBUFFER, GL_DEPTH_ATTACHMENT, GL_TEXTURE_2D, m_gbuffer->depth_texture()->textureId(), 0);
+
+    m_shared_config_ubo = std::make_shared<gl_engine::UniformBuffer<gl_engine::uboSharedConfig>>(0, "shared_config");
+    m_shared_config_ubo->init();
+    m_shared_config_ubo->bind_to_shader(m_shader_manager->all());
+
+    //m_shadow_config_ubo->bind_to_shader({ m_track_manager->get_shader() });
+
+    m_camera_config_ubo = std::make_shared<gl_engine::UniformBuffer<gl_engine::uboCameraConfig>>(1, "camera_config");
+    m_camera_config_ubo->init();
+    m_camera_config_ubo->bind_to_shader(m_shader_manager->all());
+
+    m_shadow_config_ubo = std::make_shared<gl_engine::UniformBuffer<gl_engine::uboShadowConfig>>(2, "shadow_config");
+    m_shadow_config_ubo->init();
+    m_shadow_config_ubo->bind_to_shader(m_shader_manager->all());
+
+    m_ssao = std::make_unique<gl_engine::SSAO>(m_shader_manager->shared_ssao_program(), m_shader_manager->shared_ssao_blur_program());
+
+    m_shadowmapping = std::make_unique<gl_engine::ShadowMapping>(m_shader_manager->shared_shadowmap_program(), m_shadow_config_ubo, m_shared_config_ubo);
+
+    m_map_label_manager->init();
+
+    {   // INITIALIZE CPU AND GPU TIMER
+        using namespace std;
+        using nucleus::timing::CpuTimer;
+        m_timer = std::make_unique<nucleus::timing::TimerManager>();
+
+// GPU Timing Queries not supported on OpenGL ES or Web GL
+#if (defined(__linux) && !defined(__ANDROID__)) || defined(_WIN32) || defined(_WIN64)
+        m_timer->add_timer(make_shared<GpuAsyncQueryTimer>("ssao", "GPU", 240, 1.0f/60.0f));
+        m_timer->add_timer(make_shared<GpuAsyncQueryTimer>("atmosphere", "GPU", 240, 1.0f/60.0f));
+        m_timer->add_timer(make_shared<GpuAsyncQueryTimer>("tiles", "GPU", 240, 1.0f/60.0f));
+        m_timer->add_timer(make_shared<GpuAsyncQueryTimer>("tracks", "GPU", 240, 1.0f/60.0f));
+        m_timer->add_timer(make_shared<GpuAsyncQueryTimer>("shadowmap", "GPU", 240, 1.0f/60.0f));
+        m_timer->add_timer(make_shared<GpuAsyncQueryTimer>("compose", "GPU", 240, 1.0f/60.0f));
+        m_timer->add_timer(make_shared<GpuAsyncQueryTimer>("labels", "GPU", 240, 1.0f / 60.0f));
+        m_timer->add_timer(make_shared<GpuAsyncQueryTimer>("gpu_total", "TOTAL", 240, 1.0f/60.0f));
+#endif
+        m_timer->add_timer(make_shared<CpuTimer>("cpu_total", "TOTAL", 240, 1.0f/60.0f));
+        m_timer->add_timer(make_shared<CpuTimer>("cpu_b2b", "TOTAL", 240, 1.0f/60.0f));
+    }
+
+    emit gpu_ready_changed(true);
+}
+
+void Window::resize_framebuffer(int width, int height)
+{
+    if (width == 0 || height == 0)
+        return;
+
+    QOpenGLFunctions* f = QOpenGLContext::currentContext()->functions();
+    if (!f) return;
+    m_gbuffer->resize({ width, height });
+    m_decoration_buffer->resize({ width, height });
+    f->glFramebufferTexture2D(GL_FRAMEBUFFER, GL_DEPTH_ATTACHMENT, GL_TEXTURE_2D, m_gbuffer->depth_texture()->textureId(), 0);
+
+    m_atmospherebuffer->resize({ 1, height });
+    m_ssao->resize({ width, height });
+}
+
+void Window::paint(QOpenGLFramebufferObject* framebuffer)
+{
+    m_timer->start_timer("cpu_total");
+    m_timer->start_timer("gpu_total");
+
+    QOpenGLExtraFunctions *f = QOpenGLContext::currentContext()->extraFunctions();
+
+    f->glEnable(GL_CULL_FACE);
+    f->glCullFace(GL_BACK);
+
+    // UPDATE CAMERA UNIFORM BUFFER
+    // NOTE: Could also just be done on camera or viewport change!
+    uboCameraConfig* cc = &m_camera_config_ubo->data;
+    cc->position = glm::vec4(m_camera.position(), 1.0);
+    cc->view_matrix = m_camera.local_view_matrix();
+    cc->proj_matrix = m_camera.projection_matrix();
+    cc->view_proj_matrix = cc->proj_matrix * cc->view_matrix;
+    cc->inv_view_proj_matrix = glm::inverse(cc->view_proj_matrix);
+    cc->inv_view_matrix = glm::inverse(cc->view_matrix);
+    cc->inv_proj_matrix = glm::inverse(cc->proj_matrix);
+    cc->viewport_size = m_camera.viewport_size();
+    cc->distance_scaling_factor = m_camera.distance_scale_factor();
+    m_camera_config_ubo->update_gpu_data();
+
+
+    // DRAW ATMOSPHERIC BACKGROUND
+    m_atmospherebuffer->bind();
+    f->glClearColor(0.0, 0.0, 0.0, 1.0);
+    f->glClear(GL_COLOR_BUFFER_BIT);
+    f->glDisable(GL_DEPTH_TEST);
+    f->glDepthFunc(GL_ALWAYS);
+    auto p = m_shader_manager->atmosphere_bg_program();
+    p->bind();
+    m_timer->start_timer("atmosphere");
+    m_screen_quad_geometry.draw();
+    m_timer->stop_timer("atmosphere");
+    p->release();
+
+    // Generate Draw-List
+    // Note: Could also just be done on camera change
+    m_timer->start_timer("draw_list");
+    const auto draw_tiles = m_tile_manager->generate_tilelist(m_camera);
+    m_timer->stop_timer("draw_list");
+
+    // DRAW SHADOWMAPS
+    if (m_shared_config_ubo->data.m_csm_enabled) {
+        m_timer->start_timer("shadowmap");
+        m_shadowmapping->draw(m_tile_manager.get(), draw_tiles, m_camera);
+        m_timer->stop_timer("shadowmap");
+    }
+
+    // DRAW GBUFFER
+    m_gbuffer->bind();
+
+    {
+        // Clear Albedo-Buffer
+        const GLfloat clearAlbedoColor[] = { 0.0f, 0.0f, 0.0f, 1.0f };
+        f->glClearBufferfv(GL_COLOR, 0, clearAlbedoColor);
+        // Clear Position-Buffer (IMPORTANT [4] to <0, such that i know by sign if fragment was processed)
+        const GLfloat clearPositionColor[4] = { 0.0f, 0.0f, 0.0f, -1.0f };
+        f->glClearBufferfv(GL_COLOR, 1, clearPositionColor);
+        // Clear Normals-Buffer
+        const GLuint clearNormalColor[2] = { 0u, 0u };
+        f->glClearBufferuiv(GL_COLOR, 2, clearNormalColor);
+        // Clear Encoded-Depth Buffer
+        const GLfloat clearEncDepthColor[] = { 0.0f, 0.0f, 0.0f, 0.0f };
+        f->glClearBufferfv(GL_COLOR, 3, clearEncDepthColor);
+        // Clear Track VertexID
+        f->glClearBufferuiv(GL_COLOR, 4, clearEncDepthColor);
+
+        // Clear Depth-Buffer
+        // f->glClearDepthf(0.0f); // for reverse z
+        f->glClear(GL_DEPTH_BUFFER_BIT);
+    }
+
+    f->glEnable(GL_DEPTH_TEST);
+    // f->glDepthFunc(GL_GREATER); // for reverse z
+    f->glDepthFunc(GL_LESS);
+
+#if (defined(__linux) && !defined(__ANDROID__)) || defined(_WIN32) || defined(_WIN64)
+    auto funcs = QOpenGLVersionFunctionsFactory::get<QOpenGLFunctions_3_3_Core>(QOpenGLContext::currentContext()); // for wireframe mode
+    if (funcs && m_wireframe_enabled)
+        funcs->glPolygonMode(GL_FRONT_AND_BACK, GL_LINE);
+#endif
+
+    m_shader_manager->tile_shader()->bind();
+    m_timer->start_timer("tiles");
+    m_tile_manager->draw(m_shader_manager->tile_shader(), m_camera, draw_tiles, true, m_camera.position());
+    m_timer->stop_timer("tiles");
+    m_shader_manager->tile_shader()->release();
+
+
+    ShaderProgram* track_shader = m_shader_manager->track_program();
+    track_shader->bind();
+    track_shader->set_uniform("texin_position", 1);
+    m_gbuffer->bind_colour_texture(1, 1);
+
+#if 1
+    glm::vec2 size = glm::vec2(static_cast<float>(m_gbuffer->size().x),static_cast<float>(m_gbuffer->size().y));
+    track_shader->set_uniform("resolution", size);
+#else
+    track_shader->set_uniform("resolution", glm::vec2(m_gbuffer->size()));
+#endif
+
+    /* draw tracks on top */
+    f->glClear(GL_DEPTH_BUFFER_BIT);
+    m_timer->start_timer("tracks");
+    m_track_manager->draw(m_camera, track_shader);
+    m_timer->stop_timer("tracks");
+
+#if (defined(__linux) && !defined(__ANDROID__)) || defined(_WIN32) || defined(_WIN64)
+    if (funcs && m_wireframe_enabled)
+        funcs->glPolygonMode(GL_FRONT_AND_BACK, GL_FILL);
+#endif
+
+    m_gbuffer->unbind();
+
+    m_shader_manager->tile_shader()->release();
+
+    if (m_shared_config_ubo->data.m_ssao_enabled) {
+        m_timer->start_timer("ssao");
+        m_ssao->draw(m_gbuffer.get(), &m_screen_quad_geometry, m_camera, m_shared_config_ubo->data.m_ssao_kernel, m_shared_config_ubo->data.m_ssao_blur_kernel_size);
+        m_timer->stop_timer("ssao");
+    }
+
+    if (framebuffer)
+        framebuffer->bind();
+
+    p = m_shader_manager->compose_program();
+
+    p->bind();
+    p->set_uniform("texin_albedo", 0);
+    m_gbuffer->bind_colour_texture(0, 0);
+    p->set_uniform("texin_position", 1);
+    m_gbuffer->bind_colour_texture(1, 1);
+    p->set_uniform("texin_normal", 2);
+    m_gbuffer->bind_colour_texture(2, 2);
+
+    p->set_uniform("texin_atmosphere", 3);
+    m_atmospherebuffer->bind_colour_texture(0, 3);
+
+    p->set_uniform("texin_ssao", 4);
+    m_ssao->bind_ssao_texture(4);
+
+    // ok, since i can 
+    // we need to be careful to choose a high enough location so it is not overwritten with shadow cascades 
+    p->set_uniform("texin_track_vert_id", 16);
+    m_gbuffer->bind_colour_texture(4, 16);
+
+    auto* track_texture = m_track_manager->track_texture();
+    
+    if (track_texture != nullptr) {
+        track_texture->bind(15);
+        p->set_uniform("texin_track", 15);
+    }
+
+    /* texture units 5 - 8 */
+    m_shadowmapping->bind_shadow_maps(p, 5);
+
+    m_timer->start_timer("compose");
+    m_screen_quad_geometry.draw();
+    m_timer->stop_timer("compose");
+
+    // DRAW LABELS
+    m_timer->start_timer("labels");
+    {
+        m_decoration_buffer->bind();
+        const GLfloat clearAlbedoColor[] = { 0.0f, 0.0f, 0.0f, 0.0f };
+        f->glClearBufferfv(GL_COLOR, 0, clearAlbedoColor);
+        f->glEnable(GL_DEPTH_TEST);
+        f->glDepthFunc(GL_LEQUAL);
+        // f->glDepthMask(GL_FALSE);
+        m_shader_manager->labels_program()->bind();
+        m_map_label_manager->draw(m_gbuffer.get(), m_shader_manager->labels_program(), m_camera);
+        m_shader_manager->labels_program()->release();
+
+        if (framebuffer)
+            framebuffer->bind();
+        m_shader_manager->screen_copy_program()->bind();
+        m_decoration_buffer->bind_colour_texture(0, 0);
+        f->glEnable(GL_BLEND);
+        f->glBlendFunc(GL_SRC_ALPHA, GL_ONE_MINUS_SRC_ALPHA);
+        m_screen_quad_geometry.draw();
+    }
+
+    m_timer->stop_timer("labels");
+
+    m_timer->stop_timer("cpu_total");
+    m_timer->stop_timer("gpu_total");
+    if (m_render_looped) {
+        m_timer->stop_timer("cpu_b2b");
+    }
+
+    QList<nucleus::timing::TimerReport> new_values = m_timer->fetch_results();
+    if (new_values.size() > 0) {
+        emit report_measurements(new_values);
+    }
+
+    if (m_render_looped) {
+        m_timer->start_timer("cpu_b2b");
+        emit update_requested();
+    }
+}
+
+void Window::shared_config_changed(gl_engine::uboSharedConfig ubo) {
+    m_shared_config_ubo->data = ubo;
+    m_shared_config_ubo->update_gpu_data();
+    emit update_requested();
+}
+
+void Window::render_looped_changed(bool render_looped_flag) {
+    m_render_looped = render_looped_flag;
+}
+
+void Window::reload_shader() {
+    auto do_reload = [this]() {
+        m_shader_manager->reload_shaders();
+        // NOTE: UBOs need to be reattached to the programs!
+        m_shared_config_ubo->bind_to_shader(m_shader_manager->all());
+        m_camera_config_ubo->bind_to_shader(m_shader_manager->all());
+        m_shadow_config_ubo->bind_to_shader(m_shader_manager->all());
+        qDebug("all shaders reloaded");
+        emit update_requested();
+    };
+#if ALP_ENABLE_SHADER_NETWORK_HOTRELOAD
+    // Reload shaders from the web and afterwards do the reload
+    ShaderProgram::web_download_shader_files_and_put_in_cache(do_reload);
+#else
+      // Reset shader cache. The shaders will then be reload from file
+    ShaderProgram::reset_shader_cache();
+    do_reload();
+#endif
+}
+
+void Window::key_press(const QKeyCombination& e) {
+    QKeyEvent ev = QKeyEvent(QEvent::Type::KeyPress, e.key(), e.keyboardModifiers());
+    this->keyPressEvent(&ev);
+}
+
+void Window::keyPressEvent(QKeyEvent* e)
+{
+    if (e->key() == Qt::Key::Key_F5) this->reload_shader();
+    if (e->key() == Qt::Key::Key_F6) {
+        if (this->m_render_looped) {
+            this->m_render_looped = false;
+            qDebug("Rendering loop exited");
+        } else {
+            this->m_render_looped = true;
+            qDebug("Rendering loop started");
+        }
+        emit update_requested();
+    }
+    if (e->key() == Qt::Key::Key_F7) {
+        m_wireframe_enabled = !m_wireframe_enabled;
+        qDebug(m_render_looped ? "Wireframe enabled" : "Wireframe disabled");
+    }
+    if (e->key() == Qt::Key::Key_F11
+        || (e->key() == Qt::Key_P && e->modifiers() == Qt::ControlModifier)
+        || (e->key() == Qt::Key_F5 && e->modifiers() == Qt::ControlModifier)) {
+        e->ignore();
+    }
+
+    emit key_pressed(e->keyCombination());
+}
+
+void Window::keyReleaseEvent(QKeyEvent* e)
+{
+    emit key_released(e->keyCombination());
+}
+
+void Window::updateCameraEvent()
+{
+    emit update_camera_requested();
+}
+
+void Window::set_permissible_screen_space_error(float new_error)
+{
+    if (m_tile_manager)
+        m_tile_manager->set_permissible_screen_space_error(new_error);
+}
+
+void Window::update_camera(const nucleus::camera::Definition& new_definition)
+{
+    //    qDebug("void Window::update_camera(const nucleus::camera::Definition& new_definition)");
+    m_camera = new_definition;
+    emit update_requested();
+}
+
+void Window::update_debug_scheduler_stats(const QString& stats)
+{
+    m_debug_scheduler_stats = stats;
+    emit update_requested();
+}
+
+void Window::update_gpu_quads(const std::vector<nucleus::tile_scheduler::tile_types::GpuTileQuad>& new_quads, const std::vector<tile::Id>& deleted_quads)
+{
+    assert(m_tile_manager);
+    m_tile_manager->update_gpu_quads(new_quads, deleted_quads);
+}
+
+void Window::open_track_file(const QString& file_path)
+{
+    qDebug() << "Window::open_track_file" << file_path;
+
+    std::unique_ptr<nucleus::gpx::Gpx> gpx = nucleus::gpx::parse(file_path);
+
+    if (gpx != nullptr) 
+    {
+        m_track_manager->add_track(*gpx, m_shader_manager->track_program());
+    }
+}
+
+void Window::set_track_width(float width)
+{
+    qDebug() << "Window::set_track_width " << width;
+    m_track_manager->width = width;
+}
+
+void Window::add_gpx_track(const nucleus::gpx::Gpx& track)
+{
+    m_track_manager->add_track(track, m_shader_manager->track_program());
+}
+
+float Window::depth(const glm::dvec2& normalised_device_coordinates)
+{
+    const auto read_float = nucleus::utils::bit_coding::to_f16f16(m_gbuffer->read_colour_attachment_pixel<glm::u8vec4>(3, normalised_device_coordinates))[0];
+    const auto depth = std::exp(read_float * 13.f);
+    return depth;
+}
+
+glm::dvec3 Window::position(const glm::dvec2& normalised_device_coordinates)
+{
+    return m_camera.position() + m_camera.ray_direction(normalised_device_coordinates) * (double)depth(normalised_device_coordinates);
+}
+
+void Window::deinit_gpu()
+{
+    emit gpu_ready_changed(false);
+    m_tile_manager.reset();
+    m_debug_painter.reset();
+    m_shader_manager.reset();
+    m_gbuffer.reset();
+    m_screen_quad_geometry = {};
+}
+
+void Window::set_aabb_decorator(const nucleus::tile_scheduler::utils::AabbDecoratorPtr& new_aabb_decorator)
+{
+    assert(m_tile_manager);
+    m_tile_manager->set_aabb_decorator(new_aabb_decorator);
+}
+
+void Window::remove_tile(const tile::Id& id)
+{
+    assert(m_tile_manager);
+    m_tile_manager->remove_tile(id);
+}
+
+nucleus::camera::AbstractDepthTester* Window::depth_tester()
+{
+    return this;
+    return this;
+}  