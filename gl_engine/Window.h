 /*****************************************************************************
 * Alpine Renderer
 * Copyright (C) 2022 Adam Celarek
 * Copyright (C) 2023 Jakob Lindner
 * Copyright (C) 2023 Gerald Kimmersdorfer
 *
 * This program is free software: you can redistribute it and/or modify
 * it under the terms of the GNU General Public License as published by
 * the Free Software Foundation, either version 3 of the License, or
 * (at your option) any later version.
 *
 * This program is distributed in the hope that it will be useful,
 * but WITHOUT ANY WARRANTY; without even the implied warranty of
 * MERCHANTABILITY or FITNESS FOR A PARTICULAR PURPOSE.  See the
 * GNU General Public License for more details.
 *
 * You should have received a copy of the GNU General Public License
 * along with this program.  If not, see <http://www.gnu.org/licenses/>.
 *****************************************************************************/

#pragma once

#include <QOpenGLPaintDevice>
#include <QOpenGLWindow>
#include <QPainter>
#include <QVector3D>
#include <QMap>
#include <chrono>
#include <glm/glm.hpp>
#include <memory>

#include "helpers.h"
#include "nucleus/AbstractRenderWindow.h"
#include "nucleus/camera/AbstractDepthTester.h"
#include "nucleus/camera/Definition.h"
<<<<<<< HEAD
#include "UniformBufferObjects.h"
#include "UniformBuffer.h"

#include "nucleus/timing/TimerManager.h"
=======
#include "nucleus/Track.h"
>>>>>>> 38e69cc7

class QOpenGLTexture;
class QOpenGLShaderProgram;
class QOpenGLBuffer;
class QOpenGLVertexArrayObject;
class TileManager;
class TrackManager;

namespace gl_engine {

class DebugPainter;
class ShaderManager;
class Framebuffer;
class SSAO;
class ShadowMapping;

class Window : public nucleus::AbstractRenderWindow, public nucleus::camera::AbstractDepthTester {
    Q_OBJECT
public:
    Window();
    ~Window() override;

    void initialise_gpu() override;
    void resize_framebuffer(int w, int h) override;
    void paint(QOpenGLFramebufferObject* framebuffer = nullptr) override;
    void paintOverGL(QPainter* painter);

    [[nodiscard]] float depth(const glm::dvec2& normalised_device_coordinates) override;
    [[nodiscard]] glm::dvec3 position(const glm::dvec2& normalised_device_coordinates) override;
    void deinit_gpu() override;
    void set_aabb_decorator(const nucleus::tile_scheduler::utils::AabbDecoratorPtr&) override;
    void remove_tile(const tile::Id&) override;
    [[nodiscard]] nucleus::camera::AbstractDepthTester* depth_tester() override;
    void keyPressEvent(QKeyEvent*);
    void keyReleaseEvent(QKeyEvent*);
    void updateCameraEvent();
    void set_permissible_screen_space_error(float new_error) override;
    void open_track_file(const QString& file_path);
    void add_gpx_track(const nucleus::gpx::Gpx& track);

public slots:
    void update_camera(const nucleus::camera::Definition& new_definition) override;
    void update_debug_scheduler_stats(const QString& stats) override;
    void update_gpu_quads(const std::vector<nucleus::tile_scheduler::tile_types::GpuTileQuad>& new_quads, const std::vector<tile::Id>& deleted_quads) override;
    void key_press(const QKeyCombination& e); // Slot to connect key-events to
    void shared_config_changed(gl_engine::uboSharedConfig ubo);
    void render_looped_changed(bool render_looped_flag);
    void reload_shader();

signals:
    void report_measurements(QList<nucleus::timing::TimerReport> values);

private:
    std::unique_ptr<TileManager> m_tile_manager; // needs opengl context
    std::unique_ptr<DebugPainter> m_debug_painter; // needs opengl context
<<<<<<< HEAD
=======
    std::unique_ptr<Atmosphere> m_atmosphere; // needs opengl context
    std::unique_ptr<TrackManager> m_track_manager; // needs opengl context
>>>>>>> 38e69cc7
    std::unique_ptr<ShaderManager> m_shader_manager;

    std::unique_ptr<Framebuffer> m_gbuffer;
    std::unique_ptr<Framebuffer> m_atmospherebuffer;

    std::unique_ptr<SSAO> m_ssao;
    std::unique_ptr<ShadowMapping> m_shadowmapping;

    std::shared_ptr<UniformBuffer<uboSharedConfig>> m_shared_config_ubo; // needs opengl context
    std::shared_ptr<UniformBuffer<uboCameraConfig>> m_camera_config_ubo;
    std::shared_ptr<UniformBuffer<uboShadowConfig>> m_shadow_config_ubo;

    helpers::ScreenQuadGeometry m_screen_quad_geometry;

    nucleus::camera::Definition m_camera;

    int m_frame = 0;
    bool m_initialised = false;
    bool m_render_looped = false;
    bool m_sort_tiles = true;
    QString m_debug_text;
    QString m_debug_scheduler_stats;

    std::unique_ptr<nucleus::timing::TimerManager> m_timer;

};

} // namespace
<|MERGE_RESOLUTION|>--- conflicted
+++ resolved
@@ -1,131 +1,120 @@
- /*****************************************************************************
- * Alpine Renderer
- * Copyright (C) 2022 Adam Celarek
- * Copyright (C) 2023 Jakob Lindner
- * Copyright (C) 2023 Gerald Kimmersdorfer
- *
- * This program is free software: you can redistribute it and/or modify
- * it under the terms of the GNU General Public License as published by
- * the Free Software Foundation, either version 3 of the License, or
- * (at your option) any later version.
- *
- * This program is distributed in the hope that it will be useful,
- * but WITHOUT ANY WARRANTY; without even the implied warranty of
- * MERCHANTABILITY or FITNESS FOR A PARTICULAR PURPOSE.  See the
- * GNU General Public License for more details.
- *
- * You should have received a copy of the GNU General Public License
- * along with this program.  If not, see <http://www.gnu.org/licenses/>.
- *****************************************************************************/
-
-#pragma once
-
-#include <QOpenGLPaintDevice>
-#include <QOpenGLWindow>
-#include <QPainter>
-#include <QVector3D>
-#include <QMap>
-#include <chrono>
-#include <glm/glm.hpp>
-#include <memory>
-
-#include "helpers.h"
-#include "nucleus/AbstractRenderWindow.h"
-#include "nucleus/camera/AbstractDepthTester.h"
-#include "nucleus/camera/Definition.h"
-<<<<<<< HEAD
-#include "UniformBufferObjects.h"
-#include "UniformBuffer.h"
-
-#include "nucleus/timing/TimerManager.h"
-=======
-#include "nucleus/Track.h"
->>>>>>> 38e69cc7
-
-class QOpenGLTexture;
-class QOpenGLShaderProgram;
-class QOpenGLBuffer;
-class QOpenGLVertexArrayObject;
-class TileManager;
-class TrackManager;
-
-namespace gl_engine {
-
-class DebugPainter;
-class ShaderManager;
-class Framebuffer;
-class SSAO;
-class ShadowMapping;
-
-class Window : public nucleus::AbstractRenderWindow, public nucleus::camera::AbstractDepthTester {
-    Q_OBJECT
-public:
-    Window();
-    ~Window() override;
-
-    void initialise_gpu() override;
-    void resize_framebuffer(int w, int h) override;
-    void paint(QOpenGLFramebufferObject* framebuffer = nullptr) override;
-    void paintOverGL(QPainter* painter);
-
-    [[nodiscard]] float depth(const glm::dvec2& normalised_device_coordinates) override;
-    [[nodiscard]] glm::dvec3 position(const glm::dvec2& normalised_device_coordinates) override;
-    void deinit_gpu() override;
-    void set_aabb_decorator(const nucleus::tile_scheduler::utils::AabbDecoratorPtr&) override;
-    void remove_tile(const tile::Id&) override;
-    [[nodiscard]] nucleus::camera::AbstractDepthTester* depth_tester() override;
-    void keyPressEvent(QKeyEvent*);
-    void keyReleaseEvent(QKeyEvent*);
-    void updateCameraEvent();
-    void set_permissible_screen_space_error(float new_error) override;
-    void open_track_file(const QString& file_path);
-    void add_gpx_track(const nucleus::gpx::Gpx& track);
-
-public slots:
-    void update_camera(const nucleus::camera::Definition& new_definition) override;
-    void update_debug_scheduler_stats(const QString& stats) override;
-    void update_gpu_quads(const std::vector<nucleus::tile_scheduler::tile_types::GpuTileQuad>& new_quads, const std::vector<tile::Id>& deleted_quads) override;
-    void key_press(const QKeyCombination& e); // Slot to connect key-events to
-    void shared_config_changed(gl_engine::uboSharedConfig ubo);
-    void render_looped_changed(bool render_looped_flag);
-    void reload_shader();
-
-signals:
-    void report_measurements(QList<nucleus::timing::TimerReport> values);
-
-private:
-    std::unique_ptr<TileManager> m_tile_manager; // needs opengl context
-    std::unique_ptr<DebugPainter> m_debug_painter; // needs opengl context
-<<<<<<< HEAD
-=======
-    std::unique_ptr<Atmosphere> m_atmosphere; // needs opengl context
-    std::unique_ptr<TrackManager> m_track_manager; // needs opengl context
->>>>>>> 38e69cc7
-    std::unique_ptr<ShaderManager> m_shader_manager;
-
-    std::unique_ptr<Framebuffer> m_gbuffer;
-    std::unique_ptr<Framebuffer> m_atmospherebuffer;
-
-    std::unique_ptr<SSAO> m_ssao;
-    std::unique_ptr<ShadowMapping> m_shadowmapping;
-
-    std::shared_ptr<UniformBuffer<uboSharedConfig>> m_shared_config_ubo; // needs opengl context
-    std::shared_ptr<UniformBuffer<uboCameraConfig>> m_camera_config_ubo;
-    std::shared_ptr<UniformBuffer<uboShadowConfig>> m_shadow_config_ubo;
-
-    helpers::ScreenQuadGeometry m_screen_quad_geometry;
-
-    nucleus::camera::Definition m_camera;
-
-    int m_frame = 0;
-    bool m_initialised = false;
-    bool m_render_looped = false;
-    bool m_sort_tiles = true;
-    QString m_debug_text;
-    QString m_debug_scheduler_stats;
-
-    std::unique_ptr<nucleus::timing::TimerManager> m_timer;
-
-};
-
-} // namespace
+ /*****************************************************************************
+ * Alpine Renderer
+ * Copyright (C) 2022 Adam Celarek
+ * Copyright (C) 2023 Jakob Lindner
+ * Copyright (C) 2023 Gerald Kimmersdorfer
+ *
+ * This program is free software: you can redistribute it and/or modify
+ * it under the terms of the GNU General Public License as published by
+ * the Free Software Foundation, either version 3 of the License, or
+ * (at your option) any later version.
+ *
+ * This program is distributed in the hope that it will be useful,
+ * but WITHOUT ANY WARRANTY; without even the implied warranty of
+ * MERCHANTABILITY or FITNESS FOR A PARTICULAR PURPOSE.  See the
+ * GNU General Public License for more details.
+ *
+ * You should have received a copy of the GNU General Public License
+ * along with this program.  If not, see <http://www.gnu.org/licenses/>.
+ *****************************************************************************/
+
+#pragma once
+
+#include <QOpenGLPaintDevice>
+#include <QOpenGLWindow>
+#include <QPainter>
+#include <QVector3D>
+#include <QMap>
+#include <chrono>
+#include <glm/glm.hpp>
+#include <memory>
+
+#include "helpers.h"
+#include "nucleus/AbstractRenderWindow.h"
+#include "nucleus/camera/AbstractDepthTester.h"
+#include "nucleus/camera/Definition.h"
+#include "nucleus/Track.h"
+#include "UniformBufferObjects.h"
+#include "UniformBuffer.h"
+
+#include "nucleus/timing/TimerManager.h"
+
+class QOpenGLTexture;
+class QOpenGLShaderProgram;
+class QOpenGLBuffer;
+class QOpenGLVertexArrayObject;
+class TileManager;
+
+namespace gl_engine {
+
+class DebugPainter;
+class ShaderManager;
+class Framebuffer;
+class SSAO;
+class ShadowMapping;
+
+class Window : public nucleus::AbstractRenderWindow, public nucleus::camera::AbstractDepthTester {
+    Q_OBJECT
+public:
+    Window();
+    ~Window() override;
+
+    void initialise_gpu() override;
+    void resize_framebuffer(int w, int h) override;
+    void paint(QOpenGLFramebufferObject* framebuffer = nullptr) override;
+    void paintOverGL(QPainter* painter);
+
+    [[nodiscard]] float depth(const glm::dvec2& normalised_device_coordinates) override;
+    [[nodiscard]] glm::dvec3 position(const glm::dvec2& normalised_device_coordinates) override;
+    void deinit_gpu() override;
+    void set_aabb_decorator(const nucleus::tile_scheduler::utils::AabbDecoratorPtr&) override;
+    void remove_tile(const tile::Id&) override;
+    [[nodiscard]] nucleus::camera::AbstractDepthTester* depth_tester() override;
+    void keyPressEvent(QKeyEvent*);
+    void keyReleaseEvent(QKeyEvent*);
+    void updateCameraEvent();
+    void set_permissible_screen_space_error(float new_error) override;
+
+public slots:
+    void update_camera(const nucleus::camera::Definition& new_definition) override;
+    void update_debug_scheduler_stats(const QString& stats) override;
+    void update_gpu_quads(const std::vector<nucleus::tile_scheduler::tile_types::GpuTileQuad>& new_quads, const std::vector<tile::Id>& deleted_quads) override;
+    void key_press(const QKeyCombination& e); // Slot to connect key-events to
+    void shared_config_changed(gl_engine::uboSharedConfig ubo);
+    void render_looped_changed(bool render_looped_flag);
+    void reload_shader();
+
+signals:
+    void report_measurements(QList<nucleus::timing::TimerReport> values);
+
+private:
+    std::unique_ptr<TileManager> m_tile_manager; // needs opengl context
+    std::unique_ptr<DebugPainter> m_debug_painter; // needs opengl context
+    std::unique_ptr<ShaderManager> m_shader_manager;
+
+    std::unique_ptr<Framebuffer> m_gbuffer;
+    std::unique_ptr<Framebuffer> m_atmospherebuffer;
+
+    std::unique_ptr<SSAO> m_ssao;
+    std::unique_ptr<ShadowMapping> m_shadowmapping;
+
+    std::shared_ptr<UniformBuffer<uboSharedConfig>> m_shared_config_ubo; // needs opengl context
+    std::shared_ptr<UniformBuffer<uboCameraConfig>> m_camera_config_ubo;
+    std::shared_ptr<UniformBuffer<uboShadowConfig>> m_shadow_config_ubo;
+
+    helpers::ScreenQuadGeometry m_screen_quad_geometry;
+
+    nucleus::camera::Definition m_camera;
+
+    int m_frame = 0;
+    bool m_initialised = false;
+    bool m_render_looped = false;
+    bool m_sort_tiles = true;
+    QString m_debug_text;
+    QString m_debug_scheduler_stats;
+
+    std::unique_ptr<nucleus::timing::TimerManager> m_timer;
+
+};
+
+} // namespace