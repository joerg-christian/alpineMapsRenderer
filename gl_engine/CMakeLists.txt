--- conflicted
+++ resolved
@@ -16,16 +16,13 @@
     DebugPainter.h DebugPainter.cpp
     helpers.h
     ShaderProgram.h ShaderProgram.cpp
-<<<<<<< HEAD
     UniformBufferObjects.h UniformBufferObjects.cpp
     UniformBuffer.h UniformBuffer.cpp
     SSAO.h SSAO.cpp
     ShadowMapping.h ShadowMapping.cpp
     GpuAsyncQueryTimer.h GpuAsyncQueryTimer.cpp
-=======
     PolyLine.h PolyLine.cpp
     TrackManager.h TrackManager.cpp
->>>>>>> 38e69cc7
 )
 target_link_libraries(gl_engine PUBLIC nucleus Qt::OpenGL)
 target_include_directories(gl_engine PRIVATE .)
@@ -41,7 +38,6 @@
     shaders/tile.frag
     shaders/tile.vert
     shaders/encoder.glsl
-<<<<<<< HEAD
     shaders/compose.frag
     shaders/shared_config.glsl
     shaders/camera_config.glsl
@@ -52,10 +48,8 @@
     shaders/shadowmap.frag
     shaders/shadow_config.glsl
     shaders/overlay_steepness.glsl
-=======
     shaders/polyline.vert
     shaders/polyline.frag
->>>>>>> 38e69cc7
 )
 target_compile_definitions(gl_engine PUBLIC ALP_RESOURCES_PREFIX="${CMAKE_CURRENT_SOURCE_DIR}/shaders/")
 
