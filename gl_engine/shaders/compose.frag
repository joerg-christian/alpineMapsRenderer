/*****************************************************************************
 * Alpine Terrain Renderer
 * Copyright (C) 2022 Gerald Kimmersdorfer
 *
 * This program is free software: you can redistribute it and/or modify
 * it under the terms of the GNU General Public License as published by
 * the Free Software Foundation, either version 3 of the License, or
 * (at your option) any later version.
 *
 * This program is distributed in the hope that it will be useful,
 * but WITHOUT ANY WARRANTY; without even the implied warranty of
 * MERCHANTABILITY or FITNESS FOR A PARTICULAR PURPOSE.  See the
 * GNU General Public License for more details.
 *
 * You should have received a copy of the GNU General Public License
 * along with this program.  If not, see <http://www.gnu.org/licenses/>.
 *****************************************************************************/

highp float calculate_falloff(highp float dist, highp float from, highp float to) {
    return clamp(1.0 - (dist - from) / (to - from), 0.0, 1.0);
}

#include "atmosphere_implementation.glsl"
#include "encoder.glsl"
#include "shared_config.glsl"
#include "shadow_config.glsl"
#include "camera_config.glsl"
#include "hashing.glsl"
#include "overlay_steepness.glsl"
<<<<<<< HEAD
#include "intersection.glsl"
=======
#include "snow.glsl"
>>>>>>> 89617392

#line 1
layout (location = 0) out lowp vec4 out_Color;

in highp vec2 texcoords;


uniform sampler2D texin_albedo;             // 8vec3
uniform highp sampler2D texin_position;     // f32vec4
uniform highp usampler2D texin_normal;      // u16vec2

uniform sampler2D texin_atmosphere;         // 8vec3
uniform sampler2D texin_ssao;               // 8vec1

uniform highp sampler2D texin_csm1;         // f32vec1
uniform highp sampler2D texin_csm2;         // f32vec1
uniform highp sampler2D texin_csm3;         // f32vec1
uniform highp sampler2D texin_csm4;         // f32vec1

<<<<<<< HEAD
uniform highp sampler2D texin_track;            // f32vec3
uniform highp usampler2D texin_track_vert_id;    

highp float calculate_falloff(highp float dist, highp float from, highp float to) {
    return clamp(1.0 - (dist - from) / (to - from), 0.0, 1.0);
}
=======
>>>>>>> 89617392



// Calculates the diffuse and specular illumination contribution for the given
// parameters according to the Blinn-Phong lighting model.
// All parameters must be normalized.
highp vec3 calc_blinn_phong_contribution(highp vec3 toLight, highp vec3 toEye, highp vec3 normal, highp vec3 diffFactor, highp vec3 specFactor, highp float specShininess)
{
    highp float nDotL = max(0.0, dot(normal, toLight)); // lambertian coefficient
    highp vec3 h = normalize(toLight + toEye);
    highp float nDotH = max(0.0, dot(normal, h));
    highp float specPower = pow(nDotH, specShininess);
    highp vec3 diffuse = diffFactor * nDotL; // component-wise product
    highp vec3 specular = specFactor * specPower;
    return diffuse + specular;
}

// Calculates the blinn phong illumination for the given fragment
highp vec3 calculate_illumination(highp vec3 albedo, highp vec3 eyePos, highp vec3 fragPos, highp vec3 fragNorm, highp vec4 dirLight, highp vec4 ambLight, highp vec3 dirDirection, highp vec4 material, highp float ao, highp float shadow_term) {
    highp vec3 dirColor = dirLight.rgb * dirLight.a;
    highp vec3 ambColor = ambLight.rgb * ambLight.a;
    highp vec3 ambient = material.r * albedo;
    highp vec3 diff = material.g * albedo;
    highp vec3 spec = vec3(material.b);
    highp float shini = material.a;

    highp vec3 ambientIllumination = ambient * ambColor * ao;

    highp vec3 toLightDirWS = -normalize(dirDirection);
    highp vec3 toEyeNrmWS = normalize(eyePos - fragPos);
    highp vec3 diffAndSpecIllumination = dirColor * calc_blinn_phong_contribution(toLightDirWS, toEyeNrmWS, fragNorm, diff, spec, shini);

    return ambientIllumination + diffAndSpecIllumination * (1.0 - shadow_term);
}

// Because of limited support I didn't use texture arrays, therefore
// we need this selector function to sample from a specified shadowmap level
highp float sample_shadow_texture(lowp int layer, highp vec2 texcoords) {
    switch (layer) {
        case 0: return texture(texin_csm1, texcoords).r;
        case 1: return texture(texin_csm2, texcoords).r;
        case 2: return texture(texin_csm3, texcoords).r;
        case 3: return texture(texin_csm4, texcoords).r;
        default: return 0.0;
    }
}

highp float csm_shadow_term(highp vec4 pos_cws, highp vec3 normal_ws, out lowp int layer) {
    // SELECT LAYER
    highp vec4 pos_vs = camera.view_matrix * pos_cws;
    highp float depth_cam = abs(pos_vs.z);

    layer = -1;
    for (lowp int i = 0; i < SHADOW_CASCADES; i++) {
        if (depth_cam < shadow.cascade_planes[i + 1]) {
            layer = i;
            break;
        }
    }

    highp float depth_fallof_from = shadow.cascade_planes[SHADOW_CASCADES - 1] + (shadow.cascade_planes[SHADOW_CASCADES - 0] - shadow.cascade_planes[SHADOW_CASCADES - 1]) / 2.0;
    highp float depth_fallof_to = shadow.cascade_planes[SHADOW_CASCADES - 0];
    highp float alpha = calculate_falloff(depth_cam, depth_fallof_from, depth_fallof_to);

    highp vec4 pos_ls = shadow.light_space_view_proj_matrix[layer] * pos_cws;
    highp vec3 pos_ls_ndc = pos_ls.xyz / pos_ls.w * 0.5 + 0.5;

    highp float depth_ls = pos_ls_ndc.z;
    //if (depth_ls > 1.0) return 0.0; //not necessary because orthogonal

    // calculate bias based on depth resolution and slope
    highp float bias = max(0.05 * (1.0 - dot(normal_ws, -conf.sun_light_dir.xyz)), 0.005);
    highp float dist = length(pos_cws.xyz);
    highp float biasModifier = 1.0;

    if (layer == 0) {
        biasModifier = 1.0 / dist * 50.0;
    } else if (layer == 1) {
        biasModifier = 1.0 / dist * 50.0;
    } else if (layer == 2) {
        biasModifier = 1.0 / dist * 25.0;
    } else if (layer == 3) {
        biasModifier = 1.0 / dist * 15.0;
    }
    if (dist < 500.0) biasModifier = biasModifier / 10.0;
    //biasModifier = 0.005;
    bias *= 1.0 / (shadow.cascade_planes[layer + 1] * biasModifier);

    highp float term = 0.0;
    highp vec2 texelSize = 1.0 / shadow.shadowmap_size;
    for (int x = -1; x <= 1; ++x) {
        for (int y = -1; y <= 1; ++y) {
            highp float pcfDepth = sample_shadow_texture(layer, pos_ls_ndc.xy + vec2(x,y) * texelSize);
            term += (depth_ls - bias) > pcfDepth ? 1.0 : 0.0;
        }
    }
    term /= 9.0;
    return mix(term, 1.0, 1.0-alpha);
}

void main() {
    lowp vec3 albedo = texture(texin_albedo, texcoords).rgb;

    highp vec4 pos_dist = texture(texin_position, texcoords);
    highp vec3 pos_cws = pos_dist.xyz;
    highp float dist = pos_dist.w; // negative if sky
    // Alpha-Value for Tile-Overlay (distant linear falloff)
    lowp float alpha = 0.0;
    if (dist > 0.0) alpha = calculate_falloff(dist, 300000.0, 600000.0);

    highp vec3 normal = octNormalDecode2u16(texture(texin_normal, texcoords).xy);

    highp vec3 shaded_color = vec3(0.0f);
    highp float amb_occlusion = 1.0;
    // Gather ambient occlusion from ssao texture
    if (bool(conf.ssao_enabled)) amb_occlusion = texture(texin_ssao, texcoords).r;

    lowp int sampled_shadow_layer = -1;

    // Don't do shading if not visible anyway and also don't for pixels where there is no geometry (depth==0.0)
    if (dist > 0.0) {
        highp vec3 origin = vec3(camera.position);
        highp vec3 pos_ws = pos_cws + origin;
        highp vec3 ray_direction = pos_cws / dist;
        highp vec4 material_light_response = conf.material_light_response;

        highp vec3 light_through_atmosphere = calculate_atmospheric_light(origin / 1000.0, ray_direction, dist / 1000.0, albedo, 10);

        highp float shadow_term = 0.0;
        if (bool(conf.csm_enabled)) {
            shadow_term = csm_shadow_term(vec4(pos_cws, 1.0), normal, sampled_shadow_layer);
        }

        if (bool(conf.snow_settings_angle.x)) {
            lowp vec4 overlay_color = overlay_snow(normal, pos_ws, dist);
            material_light_response.z += conf.snow_settings_alt.w * overlay_color.a;
            albedo = mix(albedo, overlay_color.rgb, overlay_color.a);
        }

        // NOTE: PRESHADING OVERLAY ONLY APPLIED ON TILES NOT ON BACKGROUND!!!
        if (!bool(conf.overlay_postshading_enabled) && conf.overlay_mode >= 100u) {
            lowp vec4 overlay_color = vec4(0.0);
            switch(conf.overlay_mode) {
                case 100u: overlay_color = vec4(normal * 0.5 + 0.5, 1.0); break;
                case 101u: overlay_color = overlay_steepness(normal, dist); break;
                case 102u: overlay_color = vec4(vec3(amb_occlusion), 1.0); break;
                case 103u: overlay_color = vec4(color_from_id_hash(uint(sampled_shadow_layer)), 1.0); break;
            }
            overlay_color.a *= conf.overlay_strength;
            albedo = mix(albedo, overlay_color.rgb, overlay_color.a);
        }

        shaded_color = albedo;
        if (bool(conf.phong_enabled)) {
            shaded_color = calculate_illumination(shaded_color, origin, pos_ws, normal, conf.sun_light, conf.amb_light, conf.sun_light_dir.xyz, material_light_response, amb_occlusion, shadow_term);
        }
        shaded_color = calculate_atmospheric_light(origin / 1000.0, ray_direction, dist / 1000.0, shaded_color, 10);
        shaded_color = max(vec3(0.0), shaded_color);
    }

    // Blend with atmospheric background:
    lowp vec3 atmoshperic_color = texture(texin_atmosphere, texcoords).rgb;
    out_Color = vec4(mix(atmoshperic_color, shaded_color, alpha), 1.0);

    if (bool(conf.overlay_postshading_enabled) && conf.overlay_mode >= 100u) {
        lowp vec4 overlay_color = vec4(0.0);
        switch(conf.overlay_mode) {
            case 100u: overlay_color = vec4(normal * 0.5 + 0.5, 1.0); break;
            case 101u: overlay_color = overlay_steepness(normal, dist); break;
            case 102u: overlay_color = vec4(vec3(amb_occlusion), 1.0); break;
            case 103u: overlay_color = vec4(color_from_id_hash(uint(sampled_shadow_layer)), 1.0); break;
        }
        overlay_color.a *= conf.overlay_strength;
        out_Color = vec4(mix(out_Color.rgb, overlay_color.rgb, overlay_color.a), out_Color.a);
    }

    // OVERLAY SHADOW MAPS
    if (bool(conf.overlay_shadowmaps_enabled)) {
        highp float wsize = 1.0 / float(SHADOW_CASCADES);
        highp float invwsize = 1.0/wsize;
        if (texcoords.x < wsize) {
            for (int i = 0 ; i < SHADOW_CASCADES; i++)
            {
                if (texcoords.y < wsize * float(i+1)) {
                    highp float val = sample_shadow_texture(i, (texcoords - vec2(0.0, wsize*float(i))) * invwsize);
                    out_Color = vec4(val, val, val, 1.0);
                    break;
                }
            }
        }
    }

    // == HEIGHT LINES ==============
    if (bool(conf.height_lines_enabled) && dist > 0.0) {
        highp float alpha_line = 1.0 - min((dist / 20000.0), 1.0);
        highp float line_width = (2.0 + dist / 5000.0) * 5.0;
        // Calculate steepness based on fragment normal (this alone gives woobly results)
        highp float steepness = (1.0 - dot(normal, vec3(0.0,0.0,1.0))) / 2.0;
        // Discretize the steepness -> Doesnt work
        //float steepness_discretized = int(steepness * 10.0f) / 10.0f;
        line_width = line_width * max(0.01,steepness);
        if (alpha_line > 0.05)
        {
            highp float alt = pos_cws.z + camera.position.z;
            highp float alt_rest = (alt - float(int(alt / 100.0)) * 100.0) - line_width / 2.0;
            if (alt_rest < line_width) {
                out_Color = vec4(mix(out_Color.rgb, vec3(out_Color.r - 0.2, out_Color.g - 0.2, out_Color.b - 0.2), alpha_line), out_Color.a);
            }
        }
    }

<<<<<<< HEAD
    // start track calculation:
    // TODO: check if i can read the vertex_id
    // TODO: do ray-sphere or ray-cylinder intersections
    // TODO: consider fov and aspect ratio

    // track vertex id
    highp uint vertex_id = texture(texin_track_vert_id, texcoords).r;

    // track vertex position
    highp vec3 track_vert = texelFetch(texin_track, ivec2(int(vertex_id - 1), 0), 0).xyz; 
    highp vec3 next_track_vert = texelFetch(texin_track, ivec2(int(vertex_id), 0), 0).xyz; 
    highp vec3 prev_track_vert = texelFetch(texin_track, ivec2(int(vertex_id - 2), 0), 0).xyz; 

    

    if (vertex_id > 0) {
        
        // visualize fragemnts
        //out_Color = vec4(color_from_id_hash(vertex_id), 1);

        Sphere sphere;
        sphere.position = track_vert;
        sphere.radius = 7;

        Ray ray;
        highp vec3 origin = vec3(camera.position);
        ray.origin = origin;
        ray.direction = pos_cws / dist;


#if 0
        float t = INF;
        vec3 point;

        if (IntersectRaySphere(ray, sphere, t, point)) {
            highp vec3 normal = (point - sphere.position) / sphere.radius;
            highp vec3 normal_color = (normal + vec3(1)) / vec3(2);
            out_Color = vec4(normal_color, 1);
        }
#else

        Capsule c1;
        c1.p = track_vert;
        c1.q = next_track_vert;
        c1.radius = 5;

        float t1 = intersect_capsule(ray.origin, ray.direction, c1.p, c1.q, c1.radius);

        Capsule c2;
        c2.p = prev_track_vert;
        c2.q = track_vert;
        c2.radius = 5;

        float t2 = intersect_capsule(ray.origin, ray.direction, c2.p, c2.q, c2.radius);


        if ((0 < t1 && t1 < INF) || (0 < t2 && t2 < INF)) {

#if 0
            float t = max(t1, t2);

            if (t < dist) {
                out_Color = vec4(1,0,0,1);
            } else {
                out_Color = vec4(0,0,1,1);
            }
#endif
        }
#endif
    } 
=======
>>>>>>> 89617392
}<|MERGE_RESOLUTION|>--- conflicted
+++ resolved
@@ -27,11 +27,8 @@
 #include "camera_config.glsl"
 #include "hashing.glsl"
 #include "overlay_steepness.glsl"
-<<<<<<< HEAD
 #include "intersection.glsl"
-=======
 #include "snow.glsl"
->>>>>>> 89617392
 
 #line 1
 layout (location = 0) out lowp vec4 out_Color;
@@ -51,16 +48,8 @@
 uniform highp sampler2D texin_csm3;         // f32vec1
 uniform highp sampler2D texin_csm4;         // f32vec1
 
-<<<<<<< HEAD
 uniform highp sampler2D texin_track;            // f32vec3
 uniform highp usampler2D texin_track_vert_id;    
-
-highp float calculate_falloff(highp float dist, highp float from, highp float to) {
-    return clamp(1.0 - (dist - from) / (to - from), 0.0, 1.0);
-}
-=======
->>>>>>> 89617392
-
 
 
 // Calculates the diffuse and specular illumination contribution for the given
@@ -271,77 +260,4 @@
         }
     }
 
-<<<<<<< HEAD
-    // start track calculation:
-    // TODO: check if i can read the vertex_id
-    // TODO: do ray-sphere or ray-cylinder intersections
-    // TODO: consider fov and aspect ratio
-
-    // track vertex id
-    highp uint vertex_id = texture(texin_track_vert_id, texcoords).r;
-
-    // track vertex position
-    highp vec3 track_vert = texelFetch(texin_track, ivec2(int(vertex_id - 1), 0), 0).xyz; 
-    highp vec3 next_track_vert = texelFetch(texin_track, ivec2(int(vertex_id), 0), 0).xyz; 
-    highp vec3 prev_track_vert = texelFetch(texin_track, ivec2(int(vertex_id - 2), 0), 0).xyz; 
-
-    
-
-    if (vertex_id > 0) {
-        
-        // visualize fragemnts
-        //out_Color = vec4(color_from_id_hash(vertex_id), 1);
-
-        Sphere sphere;
-        sphere.position = track_vert;
-        sphere.radius = 7;
-
-        Ray ray;
-        highp vec3 origin = vec3(camera.position);
-        ray.origin = origin;
-        ray.direction = pos_cws / dist;
-
-
-#if 0
-        float t = INF;
-        vec3 point;
-
-        if (IntersectRaySphere(ray, sphere, t, point)) {
-            highp vec3 normal = (point - sphere.position) / sphere.radius;
-            highp vec3 normal_color = (normal + vec3(1)) / vec3(2);
-            out_Color = vec4(normal_color, 1);
-        }
-#else
-
-        Capsule c1;
-        c1.p = track_vert;
-        c1.q = next_track_vert;
-        c1.radius = 5;
-
-        float t1 = intersect_capsule(ray.origin, ray.direction, c1.p, c1.q, c1.radius);
-
-        Capsule c2;
-        c2.p = prev_track_vert;
-        c2.q = track_vert;
-        c2.radius = 5;
-
-        float t2 = intersect_capsule(ray.origin, ray.direction, c2.p, c2.q, c2.radius);
-
-
-        if ((0 < t1 && t1 < INF) || (0 < t2 && t2 < INF)) {
-
-#if 0
-            float t = max(t1, t2);
-
-            if (t < dist) {
-                out_Color = vec4(1,0,0,1);
-            } else {
-                out_Color = vec4(0,0,1,1);
-            }
-#endif
-        }
-#endif
-    } 
-=======
->>>>>>> 89617392
 }