--- conflicted
+++ resolved
@@ -38,13 +38,8 @@
       with:
         fetch-depth: 0
         fetch-tags: true
-<<<<<<< HEAD
-        
+
     - name: Install Qt native version (the one provided by aqt does not seem to work)
-=======
-
-    - name: Install Qt native version (the one provided by aqt doesn't seem to work)
->>>>>>> 67aae7dd
       uses: jurplel/install-qt-action@v4
       with:
         aqtversion: '==3.1.*'
@@ -79,19 +74,7 @@
     - name: Set reusable strings
       shell: bash
       run: |
-<<<<<<< HEAD
-        echo "QT_HOST_ROOT_DIR=${QT_ROOT_DIR}/../gcc_64" >> $GITHUB_ENV
-        
-        echo "${QT_ROOT_DIR}/lib/cmake/Qt6Linguist:"
-        ls ${QT_ROOT_DIR}/lib/cmake/Qt6Linguist
-        echo "==="
-        echo "${QT_ROOT_DIR}/../gcc_64/lib/cmake/Qt6Linguist:"
-        ls ${QT_ROOT_DIR}/../gcc_64/lib/cmake/Qt6Linguist
-        
-        BUILD_DIR="build"
-=======
         BUILD_DIR="${{ github.workspace }}/build"
->>>>>>> 67aae7dd
         APK_TARGET="app"
         echo "BUILD_DIR=$BUILD_DIR" >> $GITHUB_ENV
         echo "APK_TARGET=$APK_TARGET" >> $GITHUB_ENV
