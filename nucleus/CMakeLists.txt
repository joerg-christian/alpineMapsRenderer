--- conflicted
+++ resolved
@@ -105,7 +105,6 @@
     vector_tiles/VectorTileManager.h vector_tiles/VectorTileManager.cpp
     vector_tiles/VectorTileFeature.h vector_tiles/VectorTileFeature.cpp
     utils/ColourTexture.h utils/ColourTexture.cpp
-<<<<<<< HEAD
     avalanche/eaws.h avalanche/eaws.cpp
     avalanche/eaws.cpp
     tile_scheduler/SlotLimiterEAWS.cpp
@@ -116,9 +115,7 @@
 
 
 
-=======
     utils/image_loader.h utils/image_loader.cpp
->>>>>>> ea06b39e
 )
 if (ALP_ENABLE_AVLANCHE_WARNING_LAYER)
     target_sources(nucleus
