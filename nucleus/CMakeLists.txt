 #############################################################################
# Alpine Terrain Renderer
# Copyright (C) 2023 Adam Celarek <family name at cg tuwien ac at>
# Copyright (C) 2024 Lucas Dworschak
# Copyright (C) 2023 Gerald Kimmersdorfer
# Copyright (C) 2015 Taylor Braun-Jones (via github.com/nocnokneo/cmake-git-versioning-example)
#
# This program is free software: you can redistribute it and/or modify
# it under the terms of the GNU General Public License as published by
# the Free Software Foundation, either version 3 of the License, or
# (at your option) any later version.
#
# This program is distributed in the hope that it will be useful,
# but WITHOUT ANY WARRANTY; without even the implied warranty of
# MERCHANTABILITY or FITNESS FOR A PARTICULAR PURPOSE.  See the
# GNU General Public License for more details.
#
# You should have received a copy of the GNU General Public License
# along with this program.  If not, see <http://www.gnu.org/licenses/>.
#############################################################################

project(alpine-renderer-nucleus LANGUAGES CXX)

alp_add_git_repository(stb_slim URL https://github.com/AlpineMapsOrgDependencies/stb_slim.git COMMITISH 547fade2a12793e1bea4733d59646b4f436e25a4)
alp_add_git_repository(radix URL https://github.com/AlpineMapsOrg/radix.git COMMITISH v24.01.20 NOT_SYSTEM)
alp_add_git_repository(tl_expected URL https://github.com/TartanLlama/expected.git COMMITISH v1.1.0 DO_NOT_ADD_SUBPROJECT)
if (NOT TARGET fmt)
    alp_add_git_repository(fmt URL https://github.com/fmtlib/fmt.git COMMITISH 10.1.1)
endif()
alp_add_git_repository(zppbits URL https://github.com/eyalz800/zpp_bits.git COMMITISH v4.4.20 DO_NOT_ADD_SUBPROJECT)
if(ALP_ENABLE_LABELS)
    alp_add_git_repository(vector_tiles URL https://github.com/AlpineMapsOrg/vector-tile.git COMMITISH faba88257716c4bc01ebd44d8b8b98f711ecb78c)
endif()
alp_add_git_repository(goofy_tc URL https://github.com/AlpineMapsOrgDependencies/Goofy_slim.git COMMITISH 13b228784960a6227bb6ca704ff34161bbac1b91 DO_NOT_ADD_SUBPROJECT)

add_library(zppbits INTERFACE)
target_include_directories(zppbits SYSTEM INTERFACE ${zppbits_SOURCE_DIR})

add_library(goofy_tc INTERFACE)
target_include_directories(goofy_tc INTERFACE ${goofy_tc_SOURCE_DIR})
set_target_properties(goofy_tc PROPERTIES SYSTEM true)

add_library(tl_expected INTERFACE)
target_include_directories(tl_expected INTERFACE ${tl_expected_SOURCE_DIR}/include)

set(alp_version_out ${CMAKE_BINARY_DIR}/alp_version/nucleus/version.cpp)

# cmake tests for existance of ${alp_version_out}.do_always_run. since it's always missing, cmake tries to generate it using this command.
# this makes sure, that the command is always run. ${alp_version_out} is not always updated, so nucleus_version is only recompiled
# if the version really changes.
add_custom_command(
    OUTPUT ${alp_version_out} ${alp_version_out}.do_always_run
    COMMAND ${CMAKE_COMMAND} -D ALP_VERSION_TEMPLATE=${CMAKE_CURRENT_SOURCE_DIR}/version.cpp.in
                             -D ALP_VERSION_DESTINATION=${alp_version_out}
                             -P ${CMAKE_SOURCE_DIR}/cmake/alp_generate_version_file.cmake
    COMMENT "Updating ${alp_version_out}"
)

add_library(nucleus_version STATIC
    version.h
    ${alp_version_out}
)

qt_add_library(nucleus STATIC
    AbstractRenderWindow.h
    Controller.h Controller.cpp
    event_parameter.h
    Raster.h
    srs.h srs.cpp
    tile_scheduler/utils.h tile_scheduler/utils.cpp
    tile_scheduler/DrawListGenerator.h tile_scheduler/DrawListGenerator.cpp
    tile_scheduler/LayerAssembler.h tile_scheduler/LayerAssembler.cpp
    tile_scheduler/tile_types.h
    tile_scheduler/constants.h
    tile_scheduler/QuadAssembler.h tile_scheduler/QuadAssembler.cpp
    tile_scheduler/Cache.h
    tile_scheduler/TileLoadService.h tile_scheduler/TileLoadService.cpp
    tile_scheduler/Scheduler.h tile_scheduler/Scheduler.cpp

    tile_scheduler/SlotLimiter.h tile_scheduler/SlotLimiter.cpp
    tile_scheduler/RateLimiter.h tile_scheduler/RateLimiter.cpp
    camera/CadInteraction.h camera/CadInteraction.cpp
    camera/Controller.h camera/Controller.cpp
    camera/Definition.h camera/Definition.cpp
    camera/FirstPersonInteraction.h camera/FirstPersonInteraction.cpp
    camera/InteractionStyle.h camera/InteractionStyle.cpp
    camera/OrbitInteraction.h camera/OrbitInteraction.cpp
    camera/RotateNorthAnimation.h camera/RotateNorthAnimation.cpp
    camera/AbstractDepthTester.h
    camera/PositionStorage.h camera/PositionStorage.cpp
    utils/Stopwatch.h utils/Stopwatch.cpp
    utils/terrain_mesh_index_generator.h
    utils/tile_conversion.h utils/tile_conversion.cpp
    utils/UrlModifier.h utils/UrlModifier.cpp
    utils/bit_coding.h
    utils/sun_calculations.h utils/sun_calculations.cpp
    picker/PickerManager.h picker/PickerManager.cpp
    picker/types.h
    utils/bit_coding.h
    tile_scheduler/cache_quieries.h
    DataQuerier.h DataQuerier.cpp
    camera/LinearCameraAnimation.h camera/LinearCameraAnimation.cpp
    camera/AnimationStyle.h camera/AnimationStyle.cpp
    timing/TimerManager.h timing/TimerManager.cpp
    timing/TimerInterface.h timing/TimerInterface.cpp
    timing/CpuTimer.h timing/CpuTimer.cpp
    utils/ColourTexture.h utils/ColourTexture.cpp
    avalanche/eaws.h avalanche/eaws.cpp
    avalanche/QuadAssemblerEaws.h avalanche/SchedulerEaws.h avalanche/SlotLimiterEaws.h
    avalanche/QuadAssemblerEaws.cpp avalanche/SchedulerEaws.cpp avalanche/SlotLimiterEAWS.cpp
    EngineContext.h EngineContext.cpp
    track/Manager.h track/Manager.cpp
    track/GPX.h track/GPX.cpp
    utils/image_loader.h utils/image_loader.cpp
    utils/thread.h
<<<<<<< HEAD
=======
    camera/RecordedAnimation.h camera/RecordedAnimation.cpp
    camera/recording.h camera/recording.cpp

>>>>>>> 079f74a8
)
if (ALP_ENABLE_AVLANCHE_WARNING_LAYER)
    target_sources(nucleus
        PUBLIC avalanche/eaws.h avalanche/eaws.cpp
    )
    target_link_libraries(nucleus PUBLIC Qt::Gui)
endif()
if(ALP_ENABLE_LABELS)
    target_sources(nucleus PRIVATE
        vector_tile/util.h
        vector_tile/types.h
        vector_tile/parse.h vector_tile/parse.cpp
        map_label/LabelFactory.h map_label/LabelFactory.cpp
        map_label/MapLabelData.h
        map_label/FontRenderer.h map_label/FontRenderer.cpp
        map_label/MapLabelFilter.h map_label/MapLabelFilter.cpp
        map_label/FilterDefinitions.h
    )
    target_link_libraries(nucleus PUBLIC vector_tiles Qt::Gui)
    target_compile_definitions(nucleus PUBLIC ALP_ENABLE_LABELS)
endif()

if (ALP_ENABLE_DEV_TOOLS)
    target_compile_definitions(nucleus PUBLIC ALP_ENABLE_DEV_TOOLS)
endif()

target_include_directories(nucleus PUBLIC ${CMAKE_SOURCE_DIR})
# Please keep Qt::Gui outside the nucleus. If you need it optional via a cmake based switch
target_link_libraries(nucleus PUBLIC radix Qt::Core Qt::Network fmt::fmt zppbits tl_expected nucleus_version stb_slim goofy_tc)

qt_add_resources(nucleus "icons"
    PREFIX "/map_icons"
    BASE ${CMAKE_SOURCE_DIR}/app/icons/labels
    FILES
        ${CMAKE_SOURCE_DIR}/app/icons/labels/alpinehut.png
        ${CMAKE_SOURCE_DIR}/app/icons/labels/city.png
        ${CMAKE_SOURCE_DIR}/app/icons/labels/peak.png
        ${CMAKE_SOURCE_DIR}/app/icons/labels/camera.png
)
qt_add_resources(nucleus "height_data"
    PREFIX "/map"
    BASE ${renderer_static_data_SOURCE_DIR}
    FILES ${renderer_static_data_SOURCE_DIR}/height_data.atb
)
qt_add_resources(nucleus "nucleus_fonts"
    BASE ${alpineapp_fonts_SOURCE_DIR}/SourceSans/
    PREFIX "/fonts"
    FILES
    ${alpineapp_fonts_SOURCE_DIR}/Roboto/Roboto-Bold.ttf
)
qt_add_resources(nucleus "charset"
    PREFIX "/charset"
    BASE ${CMAKE_SOURCE_DIR}/app/
    FILES ${CMAKE_SOURCE_DIR}/app/charset.txt
)


if (ALP_ENABLE_LTO)
    target_compile_options(nucleus PUBLIC -flto)
    target_link_options(nucleus PUBLIC -flto)
endif()


if (EMSCRIPTEN)
    target_compile_options(nucleus PUBLIC -msimd128 -msse2 -Wno-dollar-in-identifier-extension)
#     # target_compile_options(nucleus PUBLIC -fwasm-exceptions)
#     # target_link_options(nucleus PUBLIC -fwasm-exceptions)
endif()
if (ALP_ENABLE_THREADING)
    target_compile_definitions(nucleus PUBLIC ALP_ENABLE_THREADING)
endif()

if (MSVC)
    target_compile_options(nucleus PUBLIC /W4 #[[/WX]])
    # /WX fails with an unreachable code warning/error in zpp_bits.h. the system property doesn't seem to work (even though it appears in the build log as
    # "-external:ID:\a\renderer\renderer\extern\zppbits -external:W0")
else()
    target_compile_options(nucleus PUBLIC -Wall -Wextra -pedantic -Werror)
endif()<|MERGE_RESOLUTION|>--- conflicted
+++ resolved
@@ -113,12 +113,9 @@
     track/GPX.h track/GPX.cpp
     utils/image_loader.h utils/image_loader.cpp
     utils/thread.h
-<<<<<<< HEAD
-=======
     camera/RecordedAnimation.h camera/RecordedAnimation.cpp
     camera/recording.h camera/recording.cpp
 
->>>>>>> 079f74a8
 )
 if (ALP_ENABLE_AVLANCHE_WARNING_LAYER)
     target_sources(nucleus
