 #############################################################################
# Alpine Terrain Renderer
# Copyright (C) 2023 Adam Celarek <family name at cg tuwien ac at>
# Copyright (C) 2024 Lucas Dworschak
# Copyright (C) 2023 Gerald Kimmersdorfer
# Copyright (C) 2015 Taylor Braun-Jones (via github.com/nocnokneo/cmake-git-versioning-example)
#
# This program is free software: you can redistribute it and/or modify
# it under the terms of the GNU General Public License as published by
# the Free Software Foundation, either version 3 of the License, or
# (at your option) any later version.
#
# This program is distributed in the hope that it will be useful,
# but WITHOUT ANY WARRANTY; without even the implied warranty of
# MERCHANTABILITY or FITNESS FOR A PARTICULAR PURPOSE.  See the
# GNU General Public License for more details.
#
# You should have received a copy of the GNU General Public License
# along with this program.  If not, see <http://www.gnu.org/licenses/>.
#############################################################################

project(alpine-renderer-nucleus LANGUAGES CXX)

alp_add_git_repository(stb_slim URL https://github.com/AlpineMapsOrgDependencies/stb_slim.git COMMITISH 547fade2a12793e1bea4733d59646b4f436e25a4)
alp_add_git_repository(radix URL https://github.com/AlpineMapsOrg/radix.git COMMITISH af07738928ab3129899dde72c8e73ed01622a420 NOT_SYSTEM)
alp_add_git_repository(tl_expected URL https://github.com/TartanLlama/expected.git COMMITISH v1.1.0 DO_NOT_ADD_SUBPROJECT)
alp_add_git_repository(zppbits URL https://github.com/eyalz800/zpp_bits.git COMMITISH v4.4.25 DO_NOT_ADD_SUBPROJECT)
if(ALP_ENABLE_LABELS)
    alp_add_git_repository(vector_tiles URL https://github.com/AlpineMapsOrg/vector-tile.git COMMITISH faba88257716c4bc01ebd44d8b8b98f711ecb78c)
endif()
alp_add_git_repository(goofy_tc URL https://github.com/AlpineMapsOrgDependencies/Goofy_slim.git COMMITISH 13b228784960a6227bb6ca704ff34161bbac1b91 DO_NOT_ADD_SUBPROJECT)
alp_add_git_repository(cdt URL https://github.com/artem-ogre/CDT.git COMMITISH 46f1ce1f495a97617d90e8c833d0d29406335fdf DO_NOT_ADD_SUBPROJECT)

add_library(zppbits INTERFACE)
target_include_directories(zppbits SYSTEM INTERFACE ${zppbits_SOURCE_DIR})

add_library(goofy_tc INTERFACE)
target_include_directories(goofy_tc INTERFACE ${goofy_tc_SOURCE_DIR})
set_target_properties(goofy_tc PROPERTIES SYSTEM true)

add_library(tl_expected INTERFACE)
target_include_directories(tl_expected INTERFACE ${tl_expected_SOURCE_DIR}/include)

add_library(cdt INTERFACE)
target_include_directories(cdt INTERFACE ${cdt_SOURCE_DIR}/CDT/include)

set(alp_version_out ${CMAKE_BINARY_DIR}/alp_version/nucleus/version.cpp)

# cmake tests for existance of ${alp_version_out}.do_always_run. since it's always missing, cmake tries to generate it using this command.
# this makes sure, that the command is always run. ${alp_version_out} is not always updated, so nucleus_version is only recompiled
# if the version really changes.
add_custom_command(
    OUTPUT ${alp_version_out} ${alp_version_out}.do_always_run
    COMMAND ${CMAKE_COMMAND} -D ALP_VERSION_TEMPLATE=${CMAKE_CURRENT_SOURCE_DIR}/version.cpp.in
                             -D ALP_VERSION_DESTINATION=${alp_version_out}
                             -P ${CMAKE_SOURCE_DIR}/cmake/alp_generate_version_file.cmake
    COMMENT "Updating ${alp_version_out}"
)

add_library(nucleus_version STATIC
    version.h
    ${alp_version_out}
)

qt_add_library(nucleus STATIC
    AbstractRenderWindow.h
    event_parameter.h
    Raster.h
    srs.h srs.cpp
    tile/utils.h tile/utils.cpp
    tile/DrawListGenerator.h tile/DrawListGenerator.cpp
    tile/types.h
    tile/constants.h
    tile/QuadAssembler.h tile/QuadAssembler.cpp
    tile/Cache.h
    tile/TileLoadService.h tile/TileLoadService.cpp
    tile/Scheduler.h tile/Scheduler.cpp
    tile/SlotLimiter.h tile/SlotLimiter.cpp
    tile/RateLimiter.h tile/RateLimiter.cpp
    camera/CadInteraction.h camera/CadInteraction.cpp
    camera/Controller.h camera/Controller.cpp
    camera/Definition.h camera/Definition.cpp
    camera/FirstPersonInteraction.h camera/FirstPersonInteraction.cpp
    camera/InteractionStyle.h camera/InteractionStyle.cpp
    camera/OrbitInteraction.h camera/OrbitInteraction.cpp
    camera/RotateNorthAnimation.h camera/RotateNorthAnimation.cpp
    camera/AbstractDepthTester.h
    camera/PositionStorage.h camera/PositionStorage.cpp
    utils/Stopwatch.h utils/Stopwatch.cpp
    utils/terrain_mesh_index_generator.h
    tile/conversion.h tile/conversion.cpp
    utils/UrlModifier.h utils/UrlModifier.cpp
    utils/bit_coding.h
    utils/sun_calculations.h utils/sun_calculations.cpp
    picker/PickerManager.h picker/PickerManager.cpp
    picker/types.h
    utils/bit_coding.h
    tile/cache_quieries.h
    DataQuerier.h DataQuerier.cpp
    camera/LinearCameraAnimation.h camera/LinearCameraAnimation.cpp
    camera/AnimationStyle.h camera/AnimationStyle.cpp
    timing/TimerManager.h timing/TimerManager.cpp
    timing/TimerInterface.h timing/TimerInterface.cpp
    timing/CpuTimer.h timing/CpuTimer.cpp
    utils/ColourTexture.h utils/ColourTexture.cpp
    EngineContext.h EngineContext.cpp
    track/Manager.h track/Manager.cpp
    track/GPX.cpp
    track/GPX.h
    utils/image_loader.h utils/image_loader.cpp
    utils/thread.h
    camera/RecordedAnimation.h camera/RecordedAnimation.cpp
    camera/recording.h camera/recording.cpp
    tile/setup.h
    tile/GpuArrayHelper.h tile/GpuArrayHelper.cpp
    tile/TextureScheduler.h tile/TextureScheduler.cpp
    tile/GeometryScheduler.h tile/GeometryScheduler.cpp
    utils/error.h
    utils/lang.h
<<<<<<< HEAD
    avalanche/eaws.h avalanche/eaws.cpp
    avalanche/EawsTextureScheduler.h avalanche/EawsTextureScheduler.cpp
    avalanche/ReportLoadService.h avalanche/ReportLoadService.cpp
    avalanche/UIntIdManager.h avalanche/UIntIdManager.cpp
=======
    utils/rasterizer.h utils/rasterizer.cpp
    tile/SchedulerDirector.h tile/SchedulerDirector.cpp
    tile/drawing.h tile/drawing.cpp
    camera/gesture.h
>>>>>>> 3f063106
)

if (ALP_ENABLE_AVLANCHE_WARNING_LAYER)
    target_sources(nucleus
        PUBLIC avalanche/eaws.h avalanche/eaws.cpp
    )
    target_link_libraries(nucleus PUBLIC Qt::Gui)
endif()
if(ALP_ENABLE_LABELS)
    target_sources(nucleus PRIVATE
        vector_tile/util.h
        vector_tile/types.h
        vector_tile/parse.h vector_tile/parse.cpp
        map_label/Factory.h map_label/Factory.cpp
        map_label/types.h
        map_label/FontRenderer.h map_label/FontRenderer.cpp
        map_label/Filter.h map_label/Filter.cpp
        map_label/FilterDefinitions.h
        map_label/Scheduler.h map_label/Scheduler.cpp
        map_label/setup.h
    )
    target_link_libraries(nucleus PUBLIC vector_tiles Qt::Gui)
    target_compile_definitions(nucleus PUBLIC ALP_ENABLE_LABELS)
endif()

if (ALP_ENABLE_DEV_TOOLS)
    target_compile_definitions(nucleus PUBLIC ALP_ENABLE_DEV_TOOLS)
endif()

target_include_directories(nucleus PUBLIC ${CMAKE_SOURCE_DIR})
# Please keep Qt::Gui outside the nucleus. If you need it optional via a cmake based switch
target_link_libraries(nucleus PUBLIC radix Qt::Core Qt::Network zppbits tl_expected nucleus_version stb_slim goofy_tc cdt)

qt_add_resources(nucleus "icons"
    PREFIX "/map_icons"
    BASE ${CMAKE_SOURCE_DIR}/app/icons/labels
    FILES
        ${CMAKE_SOURCE_DIR}/app/icons/labels/alpinehut.png
        ${CMAKE_SOURCE_DIR}/app/icons/labels/city.png
        ${CMAKE_SOURCE_DIR}/app/icons/labels/peak.png
        ${CMAKE_SOURCE_DIR}/app/icons/labels/camera.png
)
qt_add_resources(nucleus "height_data"
    PREFIX "/map"
    BASE ${renderer_static_data_SOURCE_DIR}
    FILES ${renderer_static_data_SOURCE_DIR}/height_data.atb
)
qt_add_resources(nucleus "nucleus_fonts"
    BASE ${alpineapp_fonts_SOURCE_DIR}/
    PREFIX "/fonts"
    FILES
    ${alpineapp_fonts_SOURCE_DIR}/Roboto/Roboto-Bold.ttf
)

if (ALP_ENABLE_LTO)
    target_compile_options(nucleus PUBLIC -flto)
    target_link_options(nucleus PUBLIC -flto)
endif()


if (EMSCRIPTEN)
    target_compile_options(nucleus PUBLIC -msimd128 -msse2 -Wno-dollar-in-identifier-extension)
#     # target_compile_options(nucleus PUBLIC -fwasm-exceptions)
#     # target_link_options(nucleus PUBLIC -fwasm-exceptions)
endif()
if (ALP_ENABLE_THREADING)
    target_compile_definitions(nucleus PUBLIC ALP_ENABLE_THREADING)
endif()

if (MSVC)
    target_compile_options(nucleus PUBLIC /W4 #[[/WX]])
    # /WX fails with an unreachable code warning/error in zpp_bits.h. the system property doesn't seem to work (even though it appears in the build log as
    # "-external:ID:\a\renderer\renderer\extern\zppbits -external:W0")
else()
    target_compile_options(nucleus PUBLIC -Wall -Wextra -pedantic -Werror)
endif()<|MERGE_RESOLUTION|>--- conflicted
+++ resolved
@@ -117,22 +117,21 @@
     tile/GeometryScheduler.h tile/GeometryScheduler.cpp
     utils/error.h
     utils/lang.h
-<<<<<<< HEAD
-    avalanche/eaws.h avalanche/eaws.cpp
-    avalanche/EawsTextureScheduler.h avalanche/EawsTextureScheduler.cpp
-    avalanche/ReportLoadService.h avalanche/ReportLoadService.cpp
-    avalanche/UIntIdManager.h avalanche/UIntIdManager.cpp
-=======
     utils/rasterizer.h utils/rasterizer.cpp
     tile/SchedulerDirector.h tile/SchedulerDirector.cpp
     tile/drawing.h tile/drawing.cpp
     camera/gesture.h
->>>>>>> 3f063106
 )
 
 if (ALP_ENABLE_AVLANCHE_WARNING_LAYER)
     target_sources(nucleus
-        PUBLIC avalanche/eaws.h avalanche/eaws.cpp
+         PUBLIC
+            avalanche/eaws.h avalanche/eaws.cpp
+            avalanche/Scheduler.h avalanche/Scheduler.cpp
+            avalanche/ReportLoadService.h avalanche/ReportLoadService.cpp
+            avalanche/UIntIdManager.h avalanche/UIntIdManager.cpp
+            avalanche/eaws.h avalanche/eaws.cpp
+            avalanche/setup.h
     )
     target_link_libraries(nucleus PUBLIC Qt::Gui)
 endif()
