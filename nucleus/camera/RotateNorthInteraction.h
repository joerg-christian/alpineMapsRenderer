/*****************************************************************************
 * Alpine Terrain Renderer
 * Copyright (C) 2022 Adam Celarek
 * Copyright (C) 2023 Jakob Lindner
 *
 * This program is free software: you can redistribute it and/or modify
 * it under the terms of the GNU General Public License as published by
 * the Free Software Foundation, either version 3 of the License, or
 * (at your option) any later version.
 *
 * This program is distributed in the hope that it will be useful,
 * but WITHOUT ANY WARRANTY; without even the implied warranty of
 * MERCHANTABILITY or FITNESS FOR A PARTICULAR PURPOSE.  See the
 * GNU General Public License for more details.
 *
 * You should have received a copy of the GNU General Public License
 * along with this program.  If not, see <http://www.gnu.org/licenses/>.
 *****************************************************************************/

#pragma once

#include "InteractionStyle.h"
#include "nucleus/utils/Stopwatch.h"

namespace nucleus::camera {
class RotateNorthInteraction : public InteractionStyle
{
    glm::dvec3 m_operation_centre = {};
    utils::Stopwatch m_stopwatch = {};
    float m_degrees_from_north = 0;
    int m_total_duration = 1000;
    int m_current_duration = 0;
<<<<<<< HEAD
    utils::DeltaTime m_delta_time = {};
=======
>>>>>>> f102be88
public:
    void reset_interaction(Definition camera, AbstractDepthTester* depth_tester) override;
    std::optional<Definition> update(Definition camera, AbstractDepthTester* depth_tester) override;
    std::optional<glm::vec2> get_operation_centre() override;
private:
    float ease_in_out(float t);
    glm::vec2 m_operation_centre_screen = {};
};
}<|MERGE_RESOLUTION|>--- conflicted
+++ resolved
@@ -30,10 +30,6 @@
     float m_degrees_from_north = 0;
     int m_total_duration = 1000;
     int m_current_duration = 0;
-<<<<<<< HEAD
-    utils::DeltaTime m_delta_time = {};
-=======
->>>>>>> f102be88
 public:
     void reset_interaction(Definition camera, AbstractDepthTester* depth_tester) override;
     std::optional<Definition> update(Definition camera, AbstractDepthTester* depth_tester) override;
