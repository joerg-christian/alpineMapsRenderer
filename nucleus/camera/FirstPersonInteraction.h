/*****************************************************************************
 * Alpine Terrain Renderer
 * Copyright (C) 2022 Adam Celarek
 * Copyright (C) 2023 Jakob Lindner
 *
 * This program is free software: you can redistribute it and/or modify
 * it under the terms of the GNU General Public License as published by
 * the Free Software Foundation, either version 3 of the License, or
 * (at your option) any later version.
 *
 * This program is distributed in the hope that it will be useful,
 * but WITHOUT ANY WARRANTY; without even the implied warranty of
 * MERCHANTABILITY or FITNESS FOR A PARTICULAR PURPOSE.  See the
 * GNU General Public License for more details.
 *
 * You should have received a copy of the GNU General Public License
 * along with this program.  If not, see <http://www.gnu.org/licenses/>.
 *****************************************************************************/

#pragma once

#include "InteractionStyle.h"
#include "nucleus/utils/Stopwatch.h"

namespace nucleus::camera {
class FirstPersonInteraction : public InteractionStyle
{
    glm::ivec2 m_previous_mouse_pos = { -1, -1 };
    glm::ivec2 m_previous_first_touch = { -1, -1 };
    glm::ivec2 m_previous_second_touch = { -1, -1 };
    utils::Stopwatch m_stopwatch = {};
    float m_speed_modifyer = 13;
<<<<<<< HEAD
    utils::DeltaTime m_delta_time = {};
=======
    int m_keys_pressed = 0;
    bool m_was_double_touch = false;
>>>>>>> f102be88
    bool m_key_w = false;
    bool m_key_s = false;
    bool m_key_a = false;
    bool m_key_d = false;
    bool m_key_e = false;
    bool m_key_q = false;
    bool m_key_shift = false;
public:
    std::optional<Definition> mouse_move_event(const event_parameter::Mouse& e, Definition camera, AbstractDepthTester* depth_tester) override;
    std::optional<Definition> wheel_event(const event_parameter::Wheel& e, Definition camera, AbstractDepthTester* depth_tester) override;
    std::optional<Definition> key_press_event(const QKeyCombination& e, Definition camera, AbstractDepthTester* depth_tester) override;
    std::optional<Definition> key_release_event(const QKeyCombination& e, Definition camera, AbstractDepthTester* depth_tester) override;
    std::optional<Definition> update(Definition camera, AbstractDepthTester* depth_tester) override;
};
}<|MERGE_RESOLUTION|>--- conflicted
+++ resolved
@@ -30,12 +30,8 @@
     glm::ivec2 m_previous_second_touch = { -1, -1 };
     utils::Stopwatch m_stopwatch = {};
     float m_speed_modifyer = 13;
-<<<<<<< HEAD
-    utils::DeltaTime m_delta_time = {};
-=======
     int m_keys_pressed = 0;
     bool m_was_double_touch = false;
->>>>>>> f102be88
     bool m_key_w = false;
     bool m_key_s = false;
     bool m_key_a = false;
