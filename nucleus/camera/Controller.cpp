/*****************************************************************************
 * Alpine Terrain Renderer
 * Copyright (C) 2022 Adam Celarek
 * Copyright (C) 2023 Jakob Lindner
 *
 * This program is free software: you can redistribute it and/or modify
 * it under the terms of the GNU General Public License as published by
 * the Free Software Foundation, either version 3 of the License, or
 * (at your option) any later version.
 *
 * This program is distributed in the hope that it will be useful,
 * but WITHOUT ANY WARRANTY; without even the implied warranty of
 * MERCHANTABILITY or FITNESS FOR A PARTICULAR PURPOSE.  See the
 * GNU General Public License for more details.
 *
 * You should have received a copy of the GNU General Public License
 * along with this program.  If not, see <http://www.gnu.org/licenses/>.
 *****************************************************************************/

#include "Controller.h"

<<<<<<< HEAD
#include <QDebug>

#include "nucleus/camera/CadInteraction.h"
#include "nucleus/camera/Definition.h"
#include "nucleus/camera/FirstPersonInteraction.h"
#include "nucleus/camera/OrbitInteraction.h"
#include "nucleus/camera/RotateNorthInteraction.h"
#include "nucleus/srs.h"

#include "AbstractDepthTester.h"
#include <glm/gtx/string_cast.hpp>

namespace nucleus::camera {
Controller::Controller(const Definition& camera, AbstractDepthTester* depth_tester)
=======
#include "CadInteraction.h"
#include "Definition.h"
#include "FirstPersonInteraction.h"
#include "LinearCameraAnimation.h"
#include "OrbitInteraction.h"
#include "RotateNorthAnimation.h"
#include "nucleus/DataQuerier.h"
#include "nucleus/srs.h"

using namespace nucleus::camera;

Controller::Controller(const Definition& camera,
                       AbstractDepthTester* depth_tester,
                       DataQuerier* data_querier)
>>>>>>> fa9755b0
    : m_definition(camera)
    , m_depth_tester(depth_tester)
    , m_data_querier(data_querier)
    , m_interaction_style(std::make_unique<OrbitInteraction>())
{
}


void Controller::set_near_plane(float distance)
{
    if (m_definition.near_plane() == distance)
        return;
    m_definition.set_near_plane(distance);
    update();
}

void Controller::set_viewport(const glm::uvec2& new_viewport)
{
    if (m_definition.viewport_size() == new_viewport)
        return;
    if (new_viewport.x * new_viewport.y == 0)
        return;
    m_definition.set_viewport_size(new_viewport);
    update();
}

void Controller::fly_to_latitude_longitude(double latitude, double longitude)
{
    const auto xy_world_space = srs::lat_long_to_world({latitude, longitude});
    const auto look_at_point = glm::dvec3(xy_world_space,
                                          m_data_querier->get_altitude({latitude, longitude}));
    const auto camera_position = look_at_point + glm::normalize(glm::dvec3{0, -1, 1}) * 5000.;

    auto end_camera = m_definition;
    end_camera.look_at(camera_position, look_at_point);

    m_animation_style = std::make_unique<LinearCameraAnimation>(m_definition, end_camera);
    update();
}

void Controller::rotate_north()
{
    m_animation_style = std::make_unique<RotateNorthAnimation>(m_definition, m_depth_tester);
    update();
}

void Controller::set_field_of_view(float fov_degrees)
{
    if (qFuzzyCompare(m_definition.field_of_view(), fov_degrees))
        return;
    m_definition.set_field_of_view(fov_degrees);
    update();
}

void Controller::move(const glm::dvec3& v)
{
    if (v == glm::dvec3 { 0, 0, 0 })
        return;
    m_definition.move(v);
    update();
}

void Controller::orbit(const glm::dvec3& centre, const glm::dvec2& degrees)
{
    if (degrees == glm::dvec2 { 0, 0 })
        return;
    m_definition.orbit(centre, degrees);
    update();
}

void Controller::update() const
{
    emit definition_changed(m_definition);
}

void Controller::mouse_press(const event_parameter::Mouse& e)
{
    report_global_cursor_position(e.point.position());

    if (m_animation_style) {
        m_animation_style.reset();
        m_interaction_style->reset_interaction(m_definition, m_depth_tester);
    }

    const auto new_definition = m_interaction_style->mouse_press_event(e, m_definition, m_depth_tester);
    if (!new_definition)
        return;
    m_definition = new_definition.value();
    update();
}

void Controller::mouse_move(const event_parameter::Mouse& e)
{
    if (m_animation_style) {
        m_animation_style.reset();
        m_interaction_style->reset_interaction(m_definition, m_depth_tester);
    }
    const auto new_definition = m_interaction_style->mouse_move_event(e, m_definition, m_depth_tester);
    if (!new_definition)
        return;

    m_definition = new_definition.value();

    update();
}

void Controller::wheel_turn(const event_parameter::Wheel& e)
{
    if (m_animation_style) {
        m_animation_style.reset();
        m_interaction_style->reset_interaction(m_definition, m_depth_tester);
    }

    const auto new_definition = m_interaction_style->wheel_event(e, m_definition, m_depth_tester);
    if (!new_definition)
        return;
    m_definition = new_definition.value();
    update();
}

void Controller::key_press(const QKeyCombination& e)
{
    if (m_animation_style) {
        m_animation_style.reset();
        m_interaction_style->reset_interaction(m_definition, m_depth_tester);
    }


    if (e.key() == Qt::Key_1) {
        m_interaction_style = std::make_unique<OrbitInteraction>();
    }
    if (e.key() == Qt::Key_2) {
        m_interaction_style = std::make_unique<FirstPersonInteraction>();
    }
    if (e.key() == Qt::Key_3) {
        m_interaction_style = std::make_unique<CadInteraction>();
    }

    const auto new_definition = m_interaction_style->key_press_event(e,
                                                                     m_definition,
                                                                     m_depth_tester);
    if (!new_definition)
        return;
    m_definition = new_definition.value();
    update();
}

void Controller::key_release(const QKeyCombination& e)
{
    const auto new_definition = m_interaction_style->key_release_event(e, m_definition, m_depth_tester);
    if (!new_definition)
        return;
    m_definition = new_definition.value();
    update();
}

void Controller::touch(const event_parameter::Touch& e)
{
    if (m_animation_style) {
        m_animation_style.reset();
        m_interaction_style->reset_interaction(m_definition, m_depth_tester);
    }

    const auto new_definition = m_interaction_style->touch_event(e, m_definition, m_depth_tester);
    if (!new_definition)
        return;
    m_definition = new_definition.value();
    update();
}

void Controller::update_camera_request()
{
    if (m_animation_style) {
        const auto new_camera_definition = m_animation_style->update(m_definition, m_depth_tester);
        if (!new_camera_definition) {
            m_animation_style.reset();
            m_interaction_style->reset_interaction(m_definition, m_depth_tester);
            return;
        }
        m_definition = new_camera_definition.value();
        update();
    } else {
        const auto new_definition = m_interaction_style->update(m_definition, m_depth_tester);
        if (!new_definition)
            return;
        m_definition = new_definition.value();
        update();
    }
}

std::optional<glm::vec2> Controller::operation_centre()
{
    if (m_animation_style) {
        return m_animation_style->operation_centre();
    }
    return m_interaction_style->operation_centre();
}

std::optional<float> Controller::operation_centre_distance()
{
    if (m_animation_style) {
        return m_animation_style->operation_centre_distance(m_definition);
    }
    return m_interaction_style->operation_centre_distance(m_definition);
}

void Controller::report_global_cursor_position(const QPointF& screen_pos) {
    auto pos = m_depth_tester->position(m_definition.to_ndc({ screen_pos.x(), screen_pos.y() }));
    auto coord = srs::world_to_lat_long_alt(pos);
    emit global_cursor_position_changed(coord);
}

const Definition& Controller::definition() const
{
    return m_definition;
}

void Controller::set_definition(const Definition& new_definition)
{
    if (m_definition.world_view_projection_matrix() == new_definition.world_view_projection_matrix())
        return;

    m_definition = new_definition;
    update();
}<|MERGE_RESOLUTION|>--- conflicted
+++ resolved
@@ -19,22 +19,8 @@
 
 #include "Controller.h"
 
-<<<<<<< HEAD
 #include <QDebug>
 
-#include "nucleus/camera/CadInteraction.h"
-#include "nucleus/camera/Definition.h"
-#include "nucleus/camera/FirstPersonInteraction.h"
-#include "nucleus/camera/OrbitInteraction.h"
-#include "nucleus/camera/RotateNorthInteraction.h"
-#include "nucleus/srs.h"
-
-#include "AbstractDepthTester.h"
-#include <glm/gtx/string_cast.hpp>
-
-namespace nucleus::camera {
-Controller::Controller(const Definition& camera, AbstractDepthTester* depth_tester)
-=======
 #include "CadInteraction.h"
 #include "Definition.h"
 #include "FirstPersonInteraction.h"
@@ -44,12 +30,14 @@
 #include "nucleus/DataQuerier.h"
 #include "nucleus/srs.h"
 
+#include "AbstractDepthTester.h"
+#include <glm/gtx/string_cast.hpp>
+
 using namespace nucleus::camera;
 
 Controller::Controller(const Definition& camera,
                        AbstractDepthTester* depth_tester,
                        DataQuerier* data_querier)
->>>>>>> fa9755b0
     : m_definition(camera)
     , m_depth_tester(depth_tester)
     , m_data_querier(data_querier)
@@ -176,7 +164,6 @@
         m_animation_style.reset();
         m_interaction_style->reset_interaction(m_definition, m_depth_tester);
     }
-
 
     if (e.key() == Qt::Key_1) {
         m_interaction_style = std::make_unique<OrbitInteraction>();
@@ -242,6 +229,21 @@
 
 std::optional<glm::vec2> Controller::operation_centre()
 {
+    if (new_style)
+        m_interaction_style = std::move(new_style);
+    else
+        m_interaction_style = std::make_unique<InteractionStyle>();
+}
+
+void Controller::set_animation_style(std::unique_ptr<InteractionStyle> new_style)
+{
+    if (new_style)
+        m_animation_style = std::move(new_style);
+    else
+        m_animation_style = std::make_unique<InteractionStyle>();
+}
+
+std::optional<glm::vec2> Controller::get_operation_centre(){
     if (m_animation_style) {
         return m_animation_style->operation_centre();
     }
@@ -274,4 +276,4 @@
 
     m_definition = new_definition;
     update();
-}+}
