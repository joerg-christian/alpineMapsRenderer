/*****************************************************************************
 * AlpineMaps.org
 * Copyright (C) 2024 Adam Celarek
 *
 * This program is free software: you can redistribute it and/or modify
 * it under the terms of the GNU General Public License as published by
 * the Free Software Foundation, either version 3 of the License, or
 * (at your option) any later version.
 *
 * This program is distributed in the hope that it will be useful,
 * but WITHOUT ANY WARRANTY; without even the implied warranty of
 * MERCHANTABILITY or FITNESS FOR A PARTICULAR PURPOSE.  See the
 * GNU General Public License for more details.
 *
 * You should have received a copy of the GNU General Public License
 * along with this program.  If not, see <http://www.gnu.org/licenses/>.
 *****************************************************************************/

#include "TextureScheduler.h"
<<<<<<< HEAD
#include <QPainter>
=======
#include "conversion.h"
#include <QDebug>
>>>>>>> 3f063106
#include <nucleus/utils/image_loader.h>
namespace nucleus::tile {

TextureScheduler::TextureScheduler(const Scheduler::Settings& settings)
    : nucleus::tile::Scheduler(settings)
    , m_default_raster(glm::uvec2(settings.tile_resolution), { 255, 255, 255, 255 })
{
}

TextureScheduler::~TextureScheduler() = default;

void TextureScheduler::transform_and_emit(const std::vector<tile::DataQuad>& new_quads, const std::vector<tile::Id>& deleted_quads)
{
<<<<<<< HEAD
    std::vector<GpuTextureQuad> new_gpu_quads;
    new_gpu_quads.reserve(new_quads.size());

    std::transform(new_quads.cbegin(), new_quads.cend(), std::back_inserter(new_gpu_quads), [this](const auto& quad) {
        // create GpuQuad based on cpu quad
        GpuTextureQuad gpu_quad;
        gpu_quad.id = quad.id;
        assert(quad.n_tiles == 4);
        for (unsigned i = 0; i < 4; ++i) {
            gpu_quad.tiles[i].id = quad.tiles[i].id;

            if (quad.tiles[i].data->size()) {
                // Ortho image is available
                const auto ortho_raster = nucleus::utils::image_loader::rgba8(*quad.tiles[i].data.get()).value_or(m_default_raster);
                gpu_quad.tiles[i].texture = std::make_shared<nucleus::utils::MipmappedColourTexture>(generate_mipmapped_colour_texture(ortho_raster, m_compression_algorithm));
                std::string fileName = std::to_string(quad.tiles[i].id.zoom_level) + "_" + std::to_string(quad.tiles[i].id.coords.x) + "_" + std::to_string(quad.tiles[i].id.coords.y) + ".jpg";
                QImage image(1, 1, QImage::Format_ARGB32);
                image.save(QString::fromStdString("C:\\Users\\JCR\\eaws\\ortho\\tile_" + fileName));
            } else {
                // Ortho image is not available (use white default tile)
                gpu_quad.tiles[i].texture = std::make_shared<nucleus::utils::MipmappedColourTexture>(generate_mipmapped_colour_texture(m_default_raster, m_compression_algorithm));
            }
        }
        return gpu_quad;
    });
=======
    std::vector<GpuTextureTile> new_gpu_tiles;
    new_gpu_tiles.reserve(new_gpu_tiles.size() * 4);

    for (const auto& quad : new_quads) {
        GpuTextureTile gpu_tile;
        gpu_tile.id = quad.id;
        auto ortho_raster = to_raster(quad, m_default_raster);
        gpu_tile.texture = std::make_shared<nucleus::utils::MipmappedColourTexture>(generate_mipmapped_colour_texture(ortho_raster, m_compression_algorithm));
        new_gpu_tiles.push_back(gpu_tile);
    }
>>>>>>> 3f063106

    // we are merging the tiles. so deleted quads become deleted tiles.
    emit gpu_tiles_updated(deleted_quads, new_gpu_tiles);
}

void TextureScheduler::set_texture_compression_algorithm(nucleus::utils::ColourTexture::Format compression_algorithm) { m_compression_algorithm = compression_algorithm; }

Raster<glm::u8vec4> TextureScheduler::to_raster(const tile::DataQuad& quad, const Raster<glm::u8vec4>& default_raster)
{
    assert(quad.n_tiles == 4);

    std::array<Raster<glm::u8vec4>, 4> quad_rasters;
    std::array<tile::Id, 4> quad_ids;
    for (const auto& tile : quad.tiles) {
        const auto quad_index = unsigned(quad_position(tile.id));
        quad_ids[quad_index] = tile.id;
        if (tile.data->size()) {
            // Ortho image is available
            const auto ortho_raster = nucleus::utils::image_loader::rgba8(*tile.data.get()).value_or(default_raster);
            quad_rasters[quad_index] = std::move(ortho_raster);
        } else {
            // Ortho image is not available (use white default tile)
            quad_rasters[quad_index] = default_raster;
        }
    }

    auto ortho_raster = nucleus::concatenate_horizontally(quad_rasters[unsigned(tile::QuadPosition::TopLeft)], quad_rasters[unsigned(tile::QuadPosition::TopRight)]);
    ortho_raster.append_vertically(nucleus::concatenate_horizontally(quad_rasters[unsigned(tile::QuadPosition::BottomLeft)], quad_rasters[unsigned(tile::QuadPosition::BottomRight)]));

    return ortho_raster;
}

} // namespace nucleus::tile<|MERGE_RESOLUTION|>--- conflicted
+++ resolved
@@ -17,13 +17,10 @@
  *****************************************************************************/
 
 #include "TextureScheduler.h"
-<<<<<<< HEAD
-#include <QPainter>
-=======
 #include "conversion.h"
 #include <QDebug>
->>>>>>> 3f063106
 #include <nucleus/utils/image_loader.h>
+
 namespace nucleus::tile {
 
 TextureScheduler::TextureScheduler(const Scheduler::Settings& settings)
@@ -36,33 +33,6 @@
 
 void TextureScheduler::transform_and_emit(const std::vector<tile::DataQuad>& new_quads, const std::vector<tile::Id>& deleted_quads)
 {
-<<<<<<< HEAD
-    std::vector<GpuTextureQuad> new_gpu_quads;
-    new_gpu_quads.reserve(new_quads.size());
-
-    std::transform(new_quads.cbegin(), new_quads.cend(), std::back_inserter(new_gpu_quads), [this](const auto& quad) {
-        // create GpuQuad based on cpu quad
-        GpuTextureQuad gpu_quad;
-        gpu_quad.id = quad.id;
-        assert(quad.n_tiles == 4);
-        for (unsigned i = 0; i < 4; ++i) {
-            gpu_quad.tiles[i].id = quad.tiles[i].id;
-
-            if (quad.tiles[i].data->size()) {
-                // Ortho image is available
-                const auto ortho_raster = nucleus::utils::image_loader::rgba8(*quad.tiles[i].data.get()).value_or(m_default_raster);
-                gpu_quad.tiles[i].texture = std::make_shared<nucleus::utils::MipmappedColourTexture>(generate_mipmapped_colour_texture(ortho_raster, m_compression_algorithm));
-                std::string fileName = std::to_string(quad.tiles[i].id.zoom_level) + "_" + std::to_string(quad.tiles[i].id.coords.x) + "_" + std::to_string(quad.tiles[i].id.coords.y) + ".jpg";
-                QImage image(1, 1, QImage::Format_ARGB32);
-                image.save(QString::fromStdString("C:\\Users\\JCR\\eaws\\ortho\\tile_" + fileName));
-            } else {
-                // Ortho image is not available (use white default tile)
-                gpu_quad.tiles[i].texture = std::make_shared<nucleus::utils::MipmappedColourTexture>(generate_mipmapped_colour_texture(m_default_raster, m_compression_algorithm));
-            }
-        }
-        return gpu_quad;
-    });
-=======
     std::vector<GpuTextureTile> new_gpu_tiles;
     new_gpu_tiles.reserve(new_gpu_tiles.size() * 4);
 
@@ -73,7 +43,6 @@
         gpu_tile.texture = std::make_shared<nucleus::utils::MipmappedColourTexture>(generate_mipmapped_colour_texture(ortho_raster, m_compression_algorithm));
         new_gpu_tiles.push_back(gpu_tile);
     }
->>>>>>> 3f063106
 
     // we are merging the tiles. so deleted quads become deleted tiles.
     emit gpu_tiles_updated(deleted_quads, new_gpu_tiles);
