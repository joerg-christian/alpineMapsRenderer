/*****************************************************************************
 * Alpine Terrain Renderer
 * Copyright (C) 2023 Adam Celarek
 *
 * This program is free software: you can redistribute it and/or modify
 * it under the terms of the GNU General Public License as published by
 * the Free Software Foundation, either version 3 of the License, or
 * (at your option) any later version.
 *
 * This program is distributed in the hope that it will be useful,
 * but WITHOUT ANY WARRANTY; without even the implied warranty of
 * MERCHANTABILITY or FITNESS FOR A PARTICULAR PURPOSE.  See the
 * GNU General Public License for more details.
 *
 * You should have received a copy of the GNU General Public License
 * along with this program.  If not, see <http://www.gnu.org/licenses/>.
 *****************************************************************************/

#pragma once

#include "nucleus/avalanche/eaws.h"
#include <QNetworkAccessManager>
#include <QObject>
#include <memory>

namespace nucleus {
class AbstractRenderWindow;
class DataQuerier;
namespace tile_scheduler {
class TileLoadService;
class TileLoadServiceEaws;
class Scheduler;
class SchedulerEaws;
}
namespace camera {
class Controller;
}
namespace picker {
class PickerManager;
}
namespace maplabel {
class MapLabelFilter;
}

class Controller : public QObject {
    Q_OBJECT
public:
    explicit Controller(AbstractRenderWindow* render_window);
    ~Controller() override;

    camera::Controller* camera_controller() const;
    picker::PickerManager* picker_manager() const;

    tile_scheduler::Scheduler* tile_scheduler() const;
<<<<<<< HEAD
    tile_scheduler::SchedulerEaws* tile_scheduler_eaws() const;
=======
#ifdef ALP_ENABLE_LABELS
    maplabel::MapLabelFilter* label_filter() const;
#endif
>>>>>>> 57aedf3a

private:
    AbstractRenderWindow* m_render_window;
    QNetworkAccessManager m_network_manager;
#ifdef ALP_ENABLE_THREADING
    std::unique_ptr<QThread> m_scheduler_thread;
#endif
    std::unique_ptr<tile_scheduler::TileLoadService> m_terrain_service;
    std::unique_ptr<tile_scheduler::TileLoadService> m_ortho_service;
<<<<<<< HEAD
    std::unique_ptr<tile_scheduler::TileLoadService> m_vectortile_service;
    std::unique_ptr<tile_scheduler::TileLoadService> m_eaws_service; // eaws: new

=======
>>>>>>> 57aedf3a
    std::unique_ptr<tile_scheduler::Scheduler> m_tile_scheduler;
    std::unique_ptr<tile_scheduler::SchedulerEaws> m_tile_scheduler_eaws; // eaws: new
    std::shared_ptr<DataQuerier> m_data_querier;
    std::unique_ptr<camera::Controller> m_camera_controller;
    std::unique_ptr<tile_scheduler::TileLoadService> m_vectortile_service;

    //
    maplabel::MapLabelFilter* m_label_filter;
    nucleus::picker::PickerManager* m_picker_manager;
};
}<|MERGE_RESOLUTION|>--- conflicted
+++ resolved
@@ -52,13 +52,10 @@
     picker::PickerManager* picker_manager() const;
 
     tile_scheduler::Scheduler* tile_scheduler() const;
-<<<<<<< HEAD
     tile_scheduler::SchedulerEaws* tile_scheduler_eaws() const;
-=======
 #ifdef ALP_ENABLE_LABELS
     maplabel::MapLabelFilter* label_filter() const;
 #endif
->>>>>>> 57aedf3a
 
 private:
     AbstractRenderWindow* m_render_window;
@@ -68,12 +65,9 @@
 #endif
     std::unique_ptr<tile_scheduler::TileLoadService> m_terrain_service;
     std::unique_ptr<tile_scheduler::TileLoadService> m_ortho_service;
-<<<<<<< HEAD
     std::unique_ptr<tile_scheduler::TileLoadService> m_vectortile_service;
     std::unique_ptr<tile_scheduler::TileLoadService> m_eaws_service; // eaws: new
 
-=======
->>>>>>> 57aedf3a
     std::unique_ptr<tile_scheduler::Scheduler> m_tile_scheduler;
     std::unique_ptr<tile_scheduler::SchedulerEaws> m_tile_scheduler_eaws; // eaws: new
     std::shared_ptr<DataQuerier> m_data_querier;
