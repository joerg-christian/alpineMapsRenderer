--- conflicted
+++ resolved
@@ -64,11 +64,8 @@
     void update_requested();
     void key_pressed(const QKeyCombination&) const;
     void key_released(const QKeyCombination&) const;
-<<<<<<< HEAD
     void gpu_ready_changed(bool ready);
-=======
     void update_camera_requested() const;
->>>>>>> 89e1afb8
 };
 
 }