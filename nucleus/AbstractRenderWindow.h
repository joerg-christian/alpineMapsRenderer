--- conflicted
+++ resolved
@@ -60,15 +60,10 @@
     virtual void update_debug_scheduler_stats(const QString& stats) = 0;
     virtual void set_aabb_decorator(const tile_scheduler::utils::AabbDecoratorPtr&) = 0;
     virtual void update_gpu_quads(const std::vector<tile_scheduler::tile_types::GpuTileQuad>& new_quads, const std::vector<tile::Id>& deleted_quads) = 0;
-<<<<<<< HEAD
-    // virtual void update_gpu_eaws_quads(const std::vector<tile_scheduler::tile_types::GpuEawsQuad>& new_quads, const std::vector<tile::Id>& deleted_quads) =
-    // 0;
-=======
 #ifdef ALP_ENABLE_LABELS
     virtual void update_labels(const nucleus::vector_tile::PointOfInterestTileCollection& points_of_interest, const std::vector<tile::Id>& removed_tiles) = 0;
 #endif
     virtual void pick_value(const glm::dvec2& screen_space_coordinates) = 0;
->>>>>>> 57aedf3a
 
 signals:
     void update_requested();
