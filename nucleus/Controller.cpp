--- conflicted
+++ resolved
@@ -50,16 +50,6 @@
     qRegisterMetaType<nucleus::event_parameter::Wheel>();
 
     m_terrain_service = std::make_unique<TileLoadService>("https://alpinemaps.cg.tuwien.ac.at/tiles/alpine_png/", TileLoadService::UrlPattern::ZXY, ".png");
-<<<<<<< HEAD
-    //    m_ortho_service.reset(new TileLoadService("https://tiles.bergfex.at/styles/bergfex-osm/", TileLoadService::UrlPattern::ZXY_yPointingSouth,
-    //    ".jpeg")); m_ortho_service.reset(new TileLoadService("https://alpinemaps.cg.tuwien.ac.at/tiles/ortho/",
-    //    TileLoadService::UrlPattern::ZYX_yPointingSouth, ".jpeg")); m_ortho_service.reset(new TileLoadService(
-    //        "https://maps%1.wien.gv.at/basemap/bmaporthofoto30cm/normal/google3857/", TileLoadService::UrlPattern::ZYX_yPointingSouth, ".jpeg", { "", "1",
-    //        "2", "3", "4" }));
-    m_ortho_service.reset(new TileLoadService("https://gataki.cg.tuwien.ac.at/raw/basemap/tiles/", TileLoadService::UrlPattern::ZYX_yPointingSouth, ".jpeg"));
-    m_vectortile_service = std::make_unique<TileLoadService>(
-        "http://localhost:8080/austria.peaks/", nucleus::tile_scheduler::TileLoadService::UrlPattern::ZXY_yPointingSouth, ".mvt");
-=======
     //    m_ortho_service.reset(new TileLoadService("https://tiles.bergfex.at/styles/bergfex-osm/", TileLoadService::UrlPattern::ZXY_yPointingSouth, ".jpeg"));
     //    m_ortho_service.reset(new TileLoadService("https://alpinemaps.cg.tuwien.ac.at/tiles/ortho/", TileLoadService::UrlPattern::ZYX_yPointingSouth, ".jpeg"));
     // m_ortho_service.reset(new TileLoadService("https://maps%1.wien.gv.at/basemap/bmaporthofoto30cm/normal/google3857/",
@@ -68,7 +58,8 @@
     //                                           {"", "1", "2", "3", "4"}));
     m_ortho_service.reset(
         new TileLoadService("https://gataki.cg.tuwien.ac.at/raw/basemap/tiles/", TileLoadService::UrlPattern::ZYX_yPointingSouth, ".jpeg"));
->>>>>>> 1cc8b698
+    m_vectortile_service = std::make_unique<TileLoadService>(
+        "http://localhost:8080/austria.peaks/", nucleus::tile_scheduler::TileLoadService::UrlPattern::ZXY_yPointingSouth, ".mvt");
 
     m_tile_scheduler = std::make_unique<nucleus::tile_scheduler::Scheduler>();
     m_tile_scheduler->read_disk_cache();
