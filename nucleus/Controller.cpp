--- conflicted
+++ resolved
@@ -59,14 +59,9 @@
         "https://mapsneu.wien.gv.at/basemap/bmaporthofoto30cm/normal/google3857/", TileLoadService::UrlPattern::ZYX_yPointingSouth, ".jpeg"));
 
     m_tile_scheduler = std::make_unique<nucleus::tile_scheduler::Scheduler>();
-<<<<<<< HEAD
     m_tile_scheduler->read_disk_cache();
-    m_tile_scheduler->set_gpu_quad_limit(400);
+    m_tile_scheduler->set_gpu_quad_limit(500);
     m_tile_scheduler->set_ram_quad_limit(12000);
-=======
-    m_tile_scheduler->set_gpu_quad_limit(500);
-    m_tile_scheduler->set_ram_quad_limit(2000);
->>>>>>> 66c8904a
     {
         QFile file(":/map/height_data.atb");
         const auto open = file.open(QIODeviceBase::OpenModeFlag::ReadOnly);
