--- conflicted
+++ resolved
@@ -47,7 +47,7 @@
 
     m_camera_controller = std::make_unique<nucleus::camera::Controller>(nucleus::camera::stored_positions::westl_hochgrubach_spitze(), m_render_window->ray_caster());
     //    nucleus::camera::Controller camera_controller { nucleus::camera::stored_positions::stephansdom() };
-    m_camera_controller->set_interaction_style(std::make_unique<nucleus::camera::CrapyInteraction>());
+    m_camera_controller->set_interaction_style(std::make_unique<nucleus::camera::OrbitInteraction>());
 
     m_terrain_service = std::make_unique<TileLoadService>("https://alpinemaps.cg.tuwien.ac.at/tiles/alpine_png/", TileLoadService::UrlPattern::ZXY, ".png");
     //    m_ortho_service.reset(new TileLoadService("https://tiles.bergfex.at/styles/bergfex-osm/", TileLoadService::UrlPattern::ZXY_yPointingSouth, ".jpeg"));
@@ -58,30 +58,6 @@
     m_tile_scheduler = std::make_unique<nucleus::tile_scheduler::GpuCacheTileScheduler>();
     m_tile_scheduler->set_gpu_cache_size(1000);
 
-<<<<<<< HEAD
-    QNetworkReply* reply = m_network_manager.get(QNetworkRequest(QUrl("https://gataki.cg.tuwien.ac.at/tiles/alpine_png2/height_data.atb")));
-    //    QNetworkReply* reply = m_network_manager.get(QNetworkRequest(QUrl("https://alpinemaps.cg.tuwien.ac.at/threaded//height_data.atb")));
-    connect(reply, &QNetworkReply::finished, this, [reply, this]() {
-        const auto url = reply->url();
-        const auto error = reply->error();
-        if (error == QNetworkReply::NoError) {
-            const QByteArray data = reply->readAll();
-            const auto decorator = nucleus::tile_scheduler::AabbDecorator::make(TileHeights::deserialise(data));
-            QTimer::singleShot(1, this, [this, decorator]() { m_tile_scheduler->set_aabb_decorator(decorator); });
-
-            m_render_window->set_aabb_decorator(decorator);
-        } else {
-            qDebug() << "Loading of " << url << " failed: " << error;
-            QCoreApplication::exit(0);
-            // do we need better error handling?
-        }
-        reply->deleteLater();
-    });
-
-    m_camera_controller = std::make_unique<nucleus::camera::Controller>(nucleus::camera::stored_positions::westl_hochgrubach_spitze());
-    //    nucleus::camera::Controller camera_controller { nucleus::camera::stored_positions::stephansdom() };
-    m_camera_controller->set_interaction_style(std::make_unique<nucleus::camera::OrbitInteraction>());
-=======
     {
         QFile file(":/resources/height_data.atb");
         const auto open = file.open(QIODeviceBase::OpenModeFlag::ReadOnly);
@@ -91,7 +67,6 @@
         m_tile_scheduler->set_aabb_decorator(decorator);
         m_render_window->set_aabb_decorator(decorator);
     }
->>>>>>> 9223e402
 
     m_near_plane_adjuster = std::make_unique<nucleus::camera::NearPlaneAdjuster>();
 
