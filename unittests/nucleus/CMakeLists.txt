#############################################################################
# Alpine Terrain Renderer
# Copyright (C) 2023 Adam Celarek <family name at cg tuwien ac at>
#
# This program is free software: you can redistribute it and/or modify
# it under the terms of the GNU General Public License as published by
# the Free Software Foundation, either version 3 of the License, or
# (at your option) any later version.
#
# This program is distributed in the hope that it will be useful,
# but WITHOUT ANY WARRANTY; without even the implied warranty of
# MERCHANTABILITY or FITNESS FOR A PARTICULAR PURPOSE.  See the
# GNU General Public License for more details.
#
# You should have received a copy of the GNU General Public License
# along with this program.  If not, see <http://www.gnu.org/licenses/>.
#############################################################################

project(alpine-renderer-unittests_nucleus LANGUAGES CXX)

alp_add_unittest(unittests_nucleus
    catch2_helpers.h
    test_Camera.cpp
    nucleus_utils_stopwatch.cpp
    test_DrawListGenerator.cpp
    test_helpers.h test_helpers.cpp
    test_raster.cpp
    test_terrain_mesh_index_generator.cpp
    test_srs.cpp
    test_track.cpp
    test_tile_conversion.cpp
<<<<<<< HEAD
    test_vector_tile.cpp
    test_charset.cpp
=======
>>>>>>> ed4080e0
    nucleus_tile_scheduler_util.cpp
    nucleus_tile_scheduler_tile_load_service.cpp
    nucleus_tile_scheduler_layer_assembler.cpp
    nucleus_tile_scheduler_quad_assembler.cpp
    nucleus_tile_scheduler_cache.cpp
    nucleus_tile_scheduler_scheduler.cpp
    nucleus_tile_scheduler_slot_limiter.cpp
    nucleus_tile_scheduler_rate_limiter.cpp
    RateTester.h RateTester.cpp
    test_zppbits.cpp
    cache_queries.cpp
    bits_and_pieces.cpp
)

if (ALP_ENABLE_AVLANCHE_WARNING_LAYER)
    target_sources(unittests_nucleus
      PRIVATE
        avalanche_warning_layer.cpp
    )
endif()

if (ALP_ENABLE_LABELS)
    target_sources(unittests_nucleus PRIVATE
        test_vector_tile.cpp
    )
endif()

qt_add_resources(unittests_nucleus "test_data"
    PREFIX "/test_data"
    BASE ${CMAKE_CURRENT_SOURCE_DIR}/data/
    FILES
    data/170px-Jeune_bouquetin_de_face.jpg
    data/test-tile_ortho.jpeg
    data/test-tile.png
    data/example.gpx
    data/vectortile.mvt
    data/eaws_0-0-0.mvt
    data/eaws_2-2-0.mvt
    data/eaws_10-236-299.mvt
)
target_link_libraries(unittests_nucleus PUBLIC nucleus Catch2::Catch2 Qt::Test Qt::Gui)
target_compile_definitions(unittests_nucleus PUBLIC "ALP_TEST_DATA_DIR=\":/test_data/\"")

if (ANDROID)
    add_android_openssl_libraries(unittests_nucleus)
endif()
<|MERGE_RESOLUTION|>--- conflicted
+++ resolved
@@ -29,11 +29,6 @@
     test_srs.cpp
     test_track.cpp
     test_tile_conversion.cpp
-<<<<<<< HEAD
-    test_vector_tile.cpp
-    test_charset.cpp
-=======
->>>>>>> ed4080e0
     nucleus_tile_scheduler_util.cpp
     nucleus_tile_scheduler_tile_load_service.cpp
     nucleus_tile_scheduler_layer_assembler.cpp
@@ -58,6 +53,7 @@
 if (ALP_ENABLE_LABELS)
     target_sources(unittests_nucleus PRIVATE
         test_vector_tile.cpp
+        test_charset.cpp
     )
 endif()
 
