/*****************************************************************************
 * AlpineMaps.org
 * Copyright (C) 2024 Adam Celarek
 *
 * This program is free software: you can redistribute it and/or modify
 * it under the terms of the GNU General Public License as published by
 * the Free Software Foundation, either version 3 of the License, or
 * (at your option) any later version.
 *
 * This program is distributed in the hope that it will be useful,
 * but WITHOUT ANY WARRANTY; without even the implied warranty of
 * MERCHANTABILITY or FITNESS FOR A PARTICULAR PURPOSE.  See the
 * GNU General Public License for more details.
 *
 * You should have received a copy of the GNU General Public License
 * along with this program.  If not, see <http://www.gnu.org/licenses/>.
 *****************************************************************************/

#include "RenderingContext.h"

#include "RenderThreadNotifier.h"
#include <QCoreApplication>
#include <QMutex>
#include <QOpenGLContext>
#include <QThread>
#include <gl_engine/Context.h>
#include <gl_engine/MapLabels.h>
#include <gl_engine/TextureLayer.h>
#include <gl_engine/TileGeometry.h>
#include <nucleus/DataQuerier.h>
#include <nucleus/avalanche/EawsTextureScheduler.h>
#include <nucleus/avalanche/UIntIdManager.h>
#include <nucleus/avalanche/eaws.h>
#include <nucleus/camera/Controller.h>
#include <nucleus/camera/PositionStorage.h>
#include <nucleus/map_label/Filter.h>
#include <nucleus/map_label/setup.h>
#include <nucleus/picker/PickerManager.h>
#include <nucleus/tile/GeometryScheduler.h>
#include <nucleus/tile/SchedulerDirector.h>
#include <nucleus/tile/TextureScheduler.h>
#include <nucleus/tile/TileLoadService.h>
#include <nucleus/tile/setup.h>
#include <nucleus/utils/thread.h>
using namespace nucleus::tile;
using namespace nucleus::map_label;
using namespace nucleus::picker;
using nucleus::DataQuerier;

struct RenderingContext::Data {
    // WARNING: gl_engine::Context must be on the rendering thread!!
    mutable QMutex shared_ptr_mutex; // protects the shared_ptr
    std::shared_ptr<gl_engine::Context> engine_context;

    std::unique_ptr<QThread> scheduler_thread;
    // the ones below are on the scheduler thread.
    nucleus::tile::setup::GeometrySchedulerHolder geometry;
    nucleus::tile::setup::TextureSchedulerHolder ortho_texture;
    nucleus::tile::setup::EawsTextureSchedulerHolder eaws_texture;
    nucleus::map_label::setup::SchedulerHolder map_label;
    std::shared_ptr<nucleus::DataQuerier> data_querier;
    std::unique_ptr<nucleus::camera::Controller> camera_controller;
    std::shared_ptr<nucleus::map_label::Filter> label_filter;
    std::shared_ptr<nucleus::picker::PickerManager> picker_manager;
    std::shared_ptr<nucleus::tile::utils::AabbDecorator> aabb_decorator;
<<<<<<< HEAD
    std::shared_ptr<nucleus::tile::utils::AabbDecorator> aabb_decorator_eaws;
    std::shared_ptr<avalanche::eaws::UIntIdManager> uint_id_manager;
=======
    std::unique_ptr<nucleus::tile::SchedulerDirector> scheduler_director;
>>>>>>> 3f063106
};

RenderingContext::RenderingContext(QObject* parent)
    : QObject { parent }
    , m(std::make_unique<RenderingContext::Data>())
{
    using TilePattern = nucleus::tile::TileLoadService::UrlPattern;
    assert(QThread::currentThread() == QCoreApplication::instance()->thread());

#ifdef ALP_ENABLE_THREADING
    m->scheduler_thread = std::make_unique<QThread>();
    m->scheduler_thread->setObjectName("scheduler_thread");
#endif

    m->scheduler_director = std::make_unique<nucleus::tile::SchedulerDirector>();

    // m->ortho_service.reset(new TileLoadService("https://tiles.bergfex.at/styles/bergfex-osm/", TileLoadService::UrlPattern::ZXY_yPointingSouth, ".jpeg"));
    // m->ortho_service.reset(new TileLoadService("https://alpinemaps.cg.tuwien.ac.at/tiles/ortho/", TileLoadService::UrlPattern::ZYX_yPointingSouth, ".jpeg"));
    // m->ortho_service.reset(new TileLoadService("https://maps%1.wien.gv.at/basemap/bmaporthofoto30cm/normal/google3857/",
    //                                           TileLoadService::UrlPattern::ZYX_yPointingSouth,
    //                                           ".jpeg",
    //                                           {"", "1", "2", "3", "4"}));
    m->aabb_decorator = nucleus::tile::setup::aabb_decorator();
<<<<<<< HEAD
    m->aabb_decorator_eaws = nucleus::tile::setup::aabb_decorator();
    m->geometry = nucleus::tile::setup::geometry_scheduler(
        "geometry", std::make_unique<TileLoadService>("https://alpinemaps.cg.tuwien.ac.at/tiles/alpine_png/", TilePattern::ZXY, ".png"), m->aabb_decorator, m->scheduler_thread.get());
    m->data_querier = std::make_shared<DataQuerier>(&m->geometry.scheduler->ram_cache());
    auto ortho_service = std::make_unique<TileLoadService>("https://mapsneu.wien.gv.at/basemap/bmapoberflaeche/grau/google3857/", TilePattern::ZYX_yPointingSouth, ".jpeg");
    m->ortho_texture = nucleus::tile::setup::texture_scheduler("ortho", std::move(ortho_service), m->aabb_decorator, m->scheduler_thread.get());
    m->uint_id_manager = std::make_shared<avalanche::eaws::UIntIdManager>();
    m->eaws_texture = nucleus::tile::setup::eaws_texture_scheduler(
        "eaws", std::make_unique<TileLoadService>("http://localhost:3000/eaws-regions/", TilePattern::ZXY_yPointingSouth, ""), m->aabb_decorator_eaws, m->uint_id_manager, m->scheduler_thread.get());

    m->map_label = nucleus::map_label::setup::scheduler("map_label",
        std::make_unique<TileLoadService>("https://osm.cg.tuwien.ac.at/vector_tiles/poi_v1/", TilePattern::ZXY_yPointingSouth, ""),
        m->aabb_decorator,
        m->data_querier,
        m->scheduler_thread.get());
=======
    {
        // clang-format off
        auto geometry_service = std::make_unique<TileLoadService>("https://alpinemaps.cg.tuwien.ac.at/tiles/alpine_png/", TilePattern::ZXY, ".png");
        m->geometry = nucleus::tile::setup::geometry_scheduler(std::move(geometry_service), m->aabb_decorator, m->scheduler_thread.get());
        m->scheduler_director->check_in("geometry", m->geometry.scheduler);
        m->data_querier = std::make_shared<DataQuerier>(&m->geometry.scheduler->ram_cache());
        // auto ortho_service = std::make_unique<TileLoadService>("https://gataki.cg.tuwien.ac.at/raw/basemap/tiles/", TilePattern::ZYX_yPointingSouth, ".jpeg");
        auto ortho_service = std::make_unique<TileLoadService>("https://mapsneu.wien.gv.at/basemap/bmaporthofoto30cm/normal/google3857/", TilePattern::ZYX_yPointingSouth, ".jpeg");
        m->ortho_texture = nucleus::tile::setup::texture_scheduler(std::move(ortho_service), m->aabb_decorator, m->scheduler_thread.get());
        m->scheduler_director->check_in("ortho", m->ortho_texture.scheduler);
        auto map_label_service = std::make_unique<TileLoadService>("https://osm.cg.tuwien.ac.at/vector_tiles/poi_v1/", TilePattern::ZXY_yPointingSouth, "");
        m->map_label = nucleus::map_label::setup::scheduler(std::move(map_label_service), m->aabb_decorator, m->data_querier, m->scheduler_thread.get());
        m->scheduler_director->check_in("map_label", m->map_label.scheduler);
        // clang-format on

        m->scheduler_director->visit([](nucleus::tile::Scheduler* sch) { nucleus::utils::thread::async_call(sch, [sch]() { sch->read_disk_cache(); }); });
    }
>>>>>>> 3f063106
    m->map_label.scheduler->set_geometry_ram_cache(&m->geometry.scheduler->ram_cache());
    m->geometry.scheduler->set_dataquerier(m->data_querier);

    m->picker_manager = std::make_shared<PickerManager>();
    m->label_filter = std::make_shared<Filter>();
    if (m->scheduler_thread) {
        m->picker_manager->moveToThread(m->scheduler_thread.get());
        m->label_filter->moveToThread(m->scheduler_thread.get());
    }

    // clang-format off
<<<<<<< HEAD
    connect(m->geometry.scheduler.get(),       &nucleus::tile::GeometryScheduler::gpu_quads_updated, RenderThreadNotifier::instance(), &RenderThreadNotifier::notify);
    connect(m->ortho_texture.scheduler.get(),  &nucleus::tile::TextureScheduler::gpu_quads_updated,  RenderThreadNotifier::instance(), &RenderThreadNotifier::notify);
    connect(m->eaws_texture.scheduler.get(),   &avalanche::eaws::TextureScheduler::gpu_quads_updated,  RenderThreadNotifier::instance(), &RenderThreadNotifier::notify);
    connect(m->map_label.scheduler.get(),      &nucleus::map_label::Scheduler::gpu_tiles_updated,              RenderThreadNotifier::instance(), &RenderThreadNotifier::notify);
    connect(m->map_label.scheduler.get(),      &nucleus::map_label::Scheduler::gpu_tiles_updated,              m->picker_manager.get(),          &PickerManager::update_quads);
    connect(m->map_label.scheduler.get(),      &nucleus::map_label::Scheduler::gpu_tiles_updated,              m->label_filter.get(),            &Filter::update_quads);
=======
    connect(m->geometry.scheduler.get(),       &nucleus::tile::GeometryScheduler::gpu_tiles_updated, RenderThreadNotifier::instance(), &RenderThreadNotifier::notify);
    connect(m->ortho_texture.scheduler.get(),  &nucleus::tile::TextureScheduler::gpu_tiles_updated,  RenderThreadNotifier::instance(), &RenderThreadNotifier::notify);
    connect(m->map_label.scheduler.get(),      &nucleus::map_label::Scheduler::gpu_tiles_updated,    RenderThreadNotifier::instance(), &RenderThreadNotifier::notify);
    connect(m->map_label.scheduler.get(),      &nucleus::map_label::Scheduler::gpu_tiles_updated,    m->picker_manager.get(),          &PickerManager::update_quads);
    connect(m->map_label.scheduler.get(),      &nucleus::map_label::Scheduler::gpu_tiles_updated,    m->label_filter.get(),            &Filter::update_quads);
>>>>>>> 3f063106
    // clang-format on

    if (QNetworkInformation::loadDefaultBackend() && QNetworkInformation::instance()) {
        QNetworkInformation* n = QNetworkInformation::instance();
        m->geometry.scheduler->set_network_reachability(n->reachability());
        m->ortho_texture.scheduler->set_network_reachability(n->reachability());
        m->eaws_texture.scheduler->set_network_reachability(n->reachability());
        m->map_label.scheduler->set_network_reachability(n->reachability());
        // clang-format off
        connect(n, &QNetworkInformation::reachabilityChanged, m->geometry.scheduler.get(),       &nucleus::tile::Scheduler::set_network_reachability);
        connect(n, &QNetworkInformation::reachabilityChanged, m->ortho_texture.scheduler.get(),  &nucleus::tile::Scheduler::set_network_reachability);
        connect(n, &QNetworkInformation::reachabilityChanged, m->eaws_texture.scheduler.get(),  &nucleus::tile::Scheduler::set_network_reachability);
        connect(n, &QNetworkInformation::reachabilityChanged, m->map_label.scheduler.get(),      &nucleus::tile::Scheduler::set_network_reachability);
        // clang-format on
    }
#ifdef ALP_ENABLE_THREADING
    qDebug() << "Scheduler thread: " << m->scheduler_thread.get();
    m->scheduler_thread->start();
#endif
}

RenderingContext::~RenderingContext()
{
    // being killed after app exited -> no event loop
}

RenderingContext* RenderingContext::instance()
{
    static RenderingContext s_instance;
    return &s_instance;
}

void RenderingContext::initialise()
{
    QMutexLocker locker(&m->shared_ptr_mutex);
    if (m->engine_context)
        return;

    m->engine_context = std::make_shared<gl_engine::Context>();
    // standard tiles
<<<<<<< HEAD
    m->engine_context->set_tile_geometry(std::make_shared<gl_engine::TileGeometry>());
    m->engine_context->set_ortho_layer(std::make_shared<gl_engine::TextureLayer>());
    m->engine_context->set_eaws_layer(std::make_shared<gl_engine::TextureLayer>());
    m->engine_context->tile_geometry()->set_quad_limit(512);
    m->engine_context->tile_geometry()->set_aabb_decorator(m->aabb_decorator);
    m->engine_context->ortho_layer()->set_quad_limit(512);
    m->engine_context->eaws_layer()->set_quad_limit(512);

    connect(m->geometry.scheduler.get(), &nucleus::tile::GeometryScheduler::gpu_quads_updated, m->engine_context->tile_geometry(), &gl_engine::TileGeometry::update_gpu_quads);
    connect(m->ortho_texture.scheduler.get(), &nucleus::tile::TextureScheduler::gpu_quads_updated, m->engine_context->ortho_layer(), &gl_engine::TextureLayer::update_gpu_quads);
    connect(m->eaws_texture.scheduler.get(), &avalanche::eaws::TextureScheduler::gpu_quads_updated, m->engine_context->eaws_layer(), &gl_engine::TextureLayer::update_gpu_eaws_quads);
=======
    m->engine_context->set_tile_geometry(std::make_shared<gl_engine::TileGeometry>(65));
    m->engine_context->set_ortho_layer(std::make_shared<gl_engine::TextureLayer>(512));
    m->engine_context->tile_geometry()->set_tile_limit(2048);
    m->engine_context->tile_geometry()->set_aabb_decorator(m->aabb_decorator);
    m->engine_context->set_aabb_decorator(m->aabb_decorator);
    m->engine_context->ortho_layer()->set_tile_limit(1024);

>>>>>>> 3f063106
    nucleus::utils::thread::async_call(m->geometry.scheduler.get(), [this]() { m->geometry.scheduler->set_enabled(true); });
    const auto texture_compression = gl_engine::Texture::compression_algorithm();
    nucleus::utils::thread::async_call(m->ortho_texture.scheduler.get(), [this, texture_compression]() {
        m->ortho_texture.scheduler->set_texture_compression_algorithm(texture_compression);
        m->ortho_texture.scheduler->set_enabled(true);
    });
    nucleus::utils::thread::async_call(m->eaws_texture.scheduler.get(), [this]() { m->eaws_texture.scheduler->set_enabled(true); });

    // labels
    m->engine_context->set_map_label_manager(std::make_unique<gl_engine::MapLabels>(m->aabb_decorator));
    connect(m->label_filter.get(), &Filter::filter_finished, m->engine_context->map_label_manager(), &gl_engine::MapLabels::update_labels);
    nucleus::utils::thread::async_call(m->map_label.scheduler.get(), [this]() { m->map_label.scheduler->set_enabled(true); });

    // clang-format off
    connect(m->geometry.scheduler.get(),        &nucleus::tile::GeometryScheduler::gpu_tiles_updated,   m->engine_context->tile_geometry(), &gl_engine::TileGeometry::update_gpu_tiles);
    connect(m->ortho_texture.scheduler.get(),   &nucleus::tile::TextureScheduler::gpu_tiles_updated,    m->engine_context->ortho_layer(),   &gl_engine::TextureLayer::update_gpu_tiles);

    connect(QOpenGLContext::currentContext(), &QOpenGLContext::aboutToBeDestroyed, m->engine_context.get(), &nucleus::EngineContext::destroy);
    connect(QOpenGLContext::currentContext(), &QOpenGLContext::aboutToBeDestroyed, this,                    &RenderingContext::destroy);
    connect(QCoreApplication::instance(),     &QCoreApplication::aboutToQuit,      this,                    &RenderingContext::destroy);
    // clang-format on

    m->engine_context->initialise();
    nucleus::utils::thread::async_call(this, [this]() { emit this->initialised(); });
}

void RenderingContext::destroy()
{
    QMutexLocker locker(&m->shared_ptr_mutex);
    if (!m->geometry.scheduler)
        return;
    if (m->scheduler_thread) {
        nucleus::utils::thread::sync_call(m->geometry.scheduler.get(), [this]() {
            m->geometry.scheduler.reset();
            m->camera_controller.reset();
            m->label_filter.reset();
            m->picker_manager.reset();
            m->map_label.scheduler.reset();
            m->ortho_texture.scheduler.reset();
<<<<<<< HEAD
            m->eaws_texture.scheduler.reset();
=======
            m->scheduler_director.reset();
>>>>>>> 3f063106
        });
        nucleus::utils::thread::sync_call(m->geometry.tile_service.get(), [this]() {
            m->geometry.tile_service.reset();
            m->map_label.tile_service.reset();
            m->ortho_texture.tile_service.reset();
            m->eaws_texture.tile_service.reset();
        });
        m->scheduler_thread->quit();
        m->scheduler_thread->wait(500); // msec
        m->scheduler_thread.reset();
    }
}

std::shared_ptr<gl_engine::Context> RenderingContext::engine_context() const
{
    QMutexLocker locker(&m->shared_ptr_mutex);
    return m->engine_context;
}

std::shared_ptr<nucleus::tile::utils::AabbDecorator> RenderingContext::aabb_decorator() const
{
    QMutexLocker locker(&m->shared_ptr_mutex);
    return m->aabb_decorator;
}

std::shared_ptr<nucleus::DataQuerier> RenderingContext::data_querier() const
{
    QMutexLocker locker(&m->shared_ptr_mutex);
    return m->data_querier;
}

GeometryScheduler* RenderingContext::geometry_scheduler() const
{
    QMutexLocker locker(&m->shared_ptr_mutex);
    return m->geometry.scheduler.get();
}

std::shared_ptr<nucleus::picker::PickerManager> RenderingContext::picker_manager() const
{
    QMutexLocker locker(&m->shared_ptr_mutex);
    return m->picker_manager;
}

std::shared_ptr<nucleus::map_label::Filter> RenderingContext::label_filter() const
{
    QMutexLocker locker(&m->shared_ptr_mutex);
    return m->label_filter;
}

nucleus::map_label::Scheduler* RenderingContext::map_label_scheduler() const
{
    QMutexLocker locker(&m->shared_ptr_mutex);
    return m->map_label.scheduler.get();
}

nucleus::tile::TextureScheduler* RenderingContext::ortho_scheduler() const
{
    QMutexLocker locker(&m->shared_ptr_mutex);
    return m->ortho_texture.scheduler.get();
}

<<<<<<< HEAD
avalanche::eaws::TextureScheduler* RenderingContext::eaws_scheduler() const
{
    QMutexLocker locker(&m->shared_ptr_mutex);
    return m->eaws_texture.scheduler.get();
}

std::shared_ptr<avalanche::eaws::UIntIdManager> RenderingContext::uint_id_manager() const
{
    QMutexLocker locker(&m->shared_ptr_mutex);
    return m->uint_id_manager;
=======
SchedulerDirector* RenderingContext::scheduler_director() const
{
    QMutexLocker locker(&m->shared_ptr_mutex);
    return m->scheduler_director.get();
>>>>>>> 3f063106
}<|MERGE_RESOLUTION|>--- conflicted
+++ resolved
@@ -23,14 +23,16 @@
 #include <QMutex>
 #include <QOpenGLContext>
 #include <QThread>
+#include <gl_engine/AvalancheWarningLayer.h>
 #include <gl_engine/Context.h>
 #include <gl_engine/MapLabels.h>
 #include <gl_engine/TextureLayer.h>
 #include <gl_engine/TileGeometry.h>
 #include <nucleus/DataQuerier.h>
-#include <nucleus/avalanche/EawsTextureScheduler.h>
+#include <nucleus/avalanche/Scheduler.h>
 #include <nucleus/avalanche/UIntIdManager.h>
 #include <nucleus/avalanche/eaws.h>
+#include <nucleus/avalanche/setup.h>
 #include <nucleus/camera/Controller.h>
 #include <nucleus/camera/PositionStorage.h>
 #include <nucleus/map_label/Filter.h>
@@ -56,19 +58,15 @@
     // the ones below are on the scheduler thread.
     nucleus::tile::setup::GeometrySchedulerHolder geometry;
     nucleus::tile::setup::TextureSchedulerHolder ortho_texture;
-    nucleus::tile::setup::EawsTextureSchedulerHolder eaws_texture;
+    nucleus::avalanche::setup::EawsTextureSchedulerHolder eaws_texture;
     nucleus::map_label::setup::SchedulerHolder map_label;
     std::shared_ptr<nucleus::DataQuerier> data_querier;
     std::unique_ptr<nucleus::camera::Controller> camera_controller;
     std::shared_ptr<nucleus::map_label::Filter> label_filter;
     std::shared_ptr<nucleus::picker::PickerManager> picker_manager;
     std::shared_ptr<nucleus::tile::utils::AabbDecorator> aabb_decorator;
-<<<<<<< HEAD
-    std::shared_ptr<nucleus::tile::utils::AabbDecorator> aabb_decorator_eaws;
-    std::shared_ptr<avalanche::eaws::UIntIdManager> uint_id_manager;
-=======
     std::unique_ptr<nucleus::tile::SchedulerDirector> scheduler_director;
->>>>>>> 3f063106
+    std::shared_ptr<nucleus::avalanche::UIntIdManager> uint_id_manager;
 };
 
 RenderingContext::RenderingContext(QObject* parent)
@@ -92,23 +90,6 @@
     //                                           ".jpeg",
     //                                           {"", "1", "2", "3", "4"}));
     m->aabb_decorator = nucleus::tile::setup::aabb_decorator();
-<<<<<<< HEAD
-    m->aabb_decorator_eaws = nucleus::tile::setup::aabb_decorator();
-    m->geometry = nucleus::tile::setup::geometry_scheduler(
-        "geometry", std::make_unique<TileLoadService>("https://alpinemaps.cg.tuwien.ac.at/tiles/alpine_png/", TilePattern::ZXY, ".png"), m->aabb_decorator, m->scheduler_thread.get());
-    m->data_querier = std::make_shared<DataQuerier>(&m->geometry.scheduler->ram_cache());
-    auto ortho_service = std::make_unique<TileLoadService>("https://mapsneu.wien.gv.at/basemap/bmapoberflaeche/grau/google3857/", TilePattern::ZYX_yPointingSouth, ".jpeg");
-    m->ortho_texture = nucleus::tile::setup::texture_scheduler("ortho", std::move(ortho_service), m->aabb_decorator, m->scheduler_thread.get());
-    m->uint_id_manager = std::make_shared<avalanche::eaws::UIntIdManager>();
-    m->eaws_texture = nucleus::tile::setup::eaws_texture_scheduler(
-        "eaws", std::make_unique<TileLoadService>("http://localhost:3000/eaws-regions/", TilePattern::ZXY_yPointingSouth, ""), m->aabb_decorator_eaws, m->uint_id_manager, m->scheduler_thread.get());
-
-    m->map_label = nucleus::map_label::setup::scheduler("map_label",
-        std::make_unique<TileLoadService>("https://osm.cg.tuwien.ac.at/vector_tiles/poi_v1/", TilePattern::ZXY_yPointingSouth, ""),
-        m->aabb_decorator,
-        m->data_querier,
-        m->scheduler_thread.get());
-=======
     {
         // clang-format off
         auto geometry_service = std::make_unique<TileLoadService>("https://alpinemaps.cg.tuwien.ac.at/tiles/alpine_png/", TilePattern::ZXY, ".png");
@@ -116,17 +97,23 @@
         m->scheduler_director->check_in("geometry", m->geometry.scheduler);
         m->data_querier = std::make_shared<DataQuerier>(&m->geometry.scheduler->ram_cache());
         // auto ortho_service = std::make_unique<TileLoadService>("https://gataki.cg.tuwien.ac.at/raw/basemap/tiles/", TilePattern::ZYX_yPointingSouth, ".jpeg");
-        auto ortho_service = std::make_unique<TileLoadService>("https://mapsneu.wien.gv.at/basemap/bmaporthofoto30cm/normal/google3857/", TilePattern::ZYX_yPointingSouth, ".jpeg");
+        // auto ortho_service = std::make_unique<TileLoadService>("https://mapsneu.wien.gv.at/basemap/bmaporthofoto30cm/normal/google3857/", TilePattern::ZYX_yPointingSouth, ".jpeg");
+        auto ortho_service = std::make_unique<TileLoadService>("https://mapsneu.wien.gv.at/basemap/bmapoberflaeche/grau/google3857/", TilePattern::ZYX_yPointingSouth, ".jpeg");
         m->ortho_texture = nucleus::tile::setup::texture_scheduler(std::move(ortho_service), m->aabb_decorator, m->scheduler_thread.get());
         m->scheduler_director->check_in("ortho", m->ortho_texture.scheduler);
         auto map_label_service = std::make_unique<TileLoadService>("https://osm.cg.tuwien.ac.at/vector_tiles/poi_v1/", TilePattern::ZXY_yPointingSouth, "");
         m->map_label = nucleus::map_label::setup::scheduler(std::move(map_label_service), m->aabb_decorator, m->data_querier, m->scheduler_thread.get());
         m->scheduler_director->check_in("map_label", m->map_label.scheduler);
+        
+        m->uint_id_manager = std::make_shared<nucleus::avalanche::UIntIdManager>();
+        m->eaws_texture = nucleus::avalanche::setup::eaws_texture_scheduler(
+            "eaws", std::make_unique<TileLoadService>("http://localhost:3000/eaws-regions/", TilePattern::ZXY_yPointingSouth, ""), m->aabb_decorator, m->uint_id_manager, m->scheduler_thread.get());
+        m->scheduler_director->check_in("eaws_regions", m->eaws_texture.scheduler);
         // clang-format on
 
         m->scheduler_director->visit([](nucleus::tile::Scheduler* sch) { nucleus::utils::thread::async_call(sch, [sch]() { sch->read_disk_cache(); }); });
     }
->>>>>>> 3f063106
+
     m->map_label.scheduler->set_geometry_ram_cache(&m->geometry.scheduler->ram_cache());
     m->geometry.scheduler->set_dataquerier(m->data_querier);
 
@@ -138,20 +125,12 @@
     }
 
     // clang-format off
-<<<<<<< HEAD
-    connect(m->geometry.scheduler.get(),       &nucleus::tile::GeometryScheduler::gpu_quads_updated, RenderThreadNotifier::instance(), &RenderThreadNotifier::notify);
-    connect(m->ortho_texture.scheduler.get(),  &nucleus::tile::TextureScheduler::gpu_quads_updated,  RenderThreadNotifier::instance(), &RenderThreadNotifier::notify);
-    connect(m->eaws_texture.scheduler.get(),   &avalanche::eaws::TextureScheduler::gpu_quads_updated,  RenderThreadNotifier::instance(), &RenderThreadNotifier::notify);
-    connect(m->map_label.scheduler.get(),      &nucleus::map_label::Scheduler::gpu_tiles_updated,              RenderThreadNotifier::instance(), &RenderThreadNotifier::notify);
-    connect(m->map_label.scheduler.get(),      &nucleus::map_label::Scheduler::gpu_tiles_updated,              m->picker_manager.get(),          &PickerManager::update_quads);
-    connect(m->map_label.scheduler.get(),      &nucleus::map_label::Scheduler::gpu_tiles_updated,              m->label_filter.get(),            &Filter::update_quads);
-=======
     connect(m->geometry.scheduler.get(),       &nucleus::tile::GeometryScheduler::gpu_tiles_updated, RenderThreadNotifier::instance(), &RenderThreadNotifier::notify);
     connect(m->ortho_texture.scheduler.get(),  &nucleus::tile::TextureScheduler::gpu_tiles_updated,  RenderThreadNotifier::instance(), &RenderThreadNotifier::notify);
+    connect(m->eaws_texture.scheduler.get(),   &nucleus::avalanche::Scheduler::gpu_quads_updated,  RenderThreadNotifier::instance(), &RenderThreadNotifier::notify);
     connect(m->map_label.scheduler.get(),      &nucleus::map_label::Scheduler::gpu_tiles_updated,    RenderThreadNotifier::instance(), &RenderThreadNotifier::notify);
     connect(m->map_label.scheduler.get(),      &nucleus::map_label::Scheduler::gpu_tiles_updated,    m->picker_manager.get(),          &PickerManager::update_quads);
     connect(m->map_label.scheduler.get(),      &nucleus::map_label::Scheduler::gpu_tiles_updated,    m->label_filter.get(),            &Filter::update_quads);
->>>>>>> 3f063106
     // clang-format on
 
     if (QNetworkInformation::loadDefaultBackend() && QNetworkInformation::instance()) {
@@ -192,27 +171,16 @@
 
     m->engine_context = std::make_shared<gl_engine::Context>();
     // standard tiles
-<<<<<<< HEAD
-    m->engine_context->set_tile_geometry(std::make_shared<gl_engine::TileGeometry>());
-    m->engine_context->set_ortho_layer(std::make_shared<gl_engine::TextureLayer>());
-    m->engine_context->set_eaws_layer(std::make_shared<gl_engine::TextureLayer>());
-    m->engine_context->tile_geometry()->set_quad_limit(512);
-    m->engine_context->tile_geometry()->set_aabb_decorator(m->aabb_decorator);
-    m->engine_context->ortho_layer()->set_quad_limit(512);
-    m->engine_context->eaws_layer()->set_quad_limit(512);
-
-    connect(m->geometry.scheduler.get(), &nucleus::tile::GeometryScheduler::gpu_quads_updated, m->engine_context->tile_geometry(), &gl_engine::TileGeometry::update_gpu_quads);
-    connect(m->ortho_texture.scheduler.get(), &nucleus::tile::TextureScheduler::gpu_quads_updated, m->engine_context->ortho_layer(), &gl_engine::TextureLayer::update_gpu_quads);
-    connect(m->eaws_texture.scheduler.get(), &avalanche::eaws::TextureScheduler::gpu_quads_updated, m->engine_context->eaws_layer(), &gl_engine::TextureLayer::update_gpu_eaws_quads);
-=======
     m->engine_context->set_tile_geometry(std::make_shared<gl_engine::TileGeometry>(65));
     m->engine_context->set_ortho_layer(std::make_shared<gl_engine::TextureLayer>(512));
     m->engine_context->tile_geometry()->set_tile_limit(2048);
+    m->engine_context->set_eaws_layer(std::make_shared<gl_engine::AvalancheWarningLayer>());
+    m->engine_context->set_eaws_id_manager(m->uint_id_manager);
     m->engine_context->tile_geometry()->set_aabb_decorator(m->aabb_decorator);
     m->engine_context->set_aabb_decorator(m->aabb_decorator);
     m->engine_context->ortho_layer()->set_tile_limit(1024);
-
->>>>>>> 3f063106
+    m->engine_context->eaws_layer()->set_tile_limit(1024);
+
     nucleus::utils::thread::async_call(m->geometry.scheduler.get(), [this]() { m->geometry.scheduler->set_enabled(true); });
     const auto texture_compression = gl_engine::Texture::compression_algorithm();
     nucleus::utils::thread::async_call(m->ortho_texture.scheduler.get(), [this, texture_compression]() {
@@ -229,6 +197,7 @@
     // clang-format off
     connect(m->geometry.scheduler.get(),        &nucleus::tile::GeometryScheduler::gpu_tiles_updated,   m->engine_context->tile_geometry(), &gl_engine::TileGeometry::update_gpu_tiles);
     connect(m->ortho_texture.scheduler.get(),   &nucleus::tile::TextureScheduler::gpu_tiles_updated,    m->engine_context->ortho_layer(),   &gl_engine::TextureLayer::update_gpu_tiles);
+    connect(m->eaws_texture.scheduler.get(),    &nucleus::avalanche::Scheduler::gpu_quads_updated,  m->engine_context->eaws_layer(),    &gl_engine::AvalancheWarningLayer::update_gpu_tiles);
 
     connect(QOpenGLContext::currentContext(), &QOpenGLContext::aboutToBeDestroyed, m->engine_context.get(), &nucleus::EngineContext::destroy);
     connect(QOpenGLContext::currentContext(), &QOpenGLContext::aboutToBeDestroyed, this,                    &RenderingContext::destroy);
@@ -252,11 +221,8 @@
             m->picker_manager.reset();
             m->map_label.scheduler.reset();
             m->ortho_texture.scheduler.reset();
-<<<<<<< HEAD
             m->eaws_texture.scheduler.reset();
-=======
             m->scheduler_director.reset();
->>>>>>> 3f063106
         });
         nucleus::utils::thread::sync_call(m->geometry.tile_service.get(), [this]() {
             m->geometry.tile_service.reset();
@@ -318,21 +284,20 @@
     return m->ortho_texture.scheduler.get();
 }
 
-<<<<<<< HEAD
-avalanche::eaws::TextureScheduler* RenderingContext::eaws_scheduler() const
+SchedulerDirector* RenderingContext::scheduler_director() const
+{
+    QMutexLocker locker(&m->shared_ptr_mutex);
+    return m->scheduler_director.get();
+}
+
+nucleus::avalanche::Scheduler* RenderingContext::eaws_scheduler() const
 {
     QMutexLocker locker(&m->shared_ptr_mutex);
     return m->eaws_texture.scheduler.get();
 }
 
-std::shared_ptr<avalanche::eaws::UIntIdManager> RenderingContext::uint_id_manager() const
+std::shared_ptr<nucleus::avalanche::UIntIdManager> RenderingContext::eaws_id_manager() const
 {
     QMutexLocker locker(&m->shared_ptr_mutex);
     return m->uint_id_manager;
-=======
-SchedulerDirector* RenderingContext::scheduler_director() const
-{
-    QMutexLocker locker(&m->shared_ptr_mutex);
-    return m->scheduler_director.get();
->>>>>>> 3f063106
 }