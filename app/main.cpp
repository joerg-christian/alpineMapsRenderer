/*****************************************************************************
 * Alpine Terrain Renderer
 * Copyright (C) 2017 Klarälvdalens Datakonsult AB, a KDAB Group company (Giuseppe D'Angelo)
 * Copyright (C) 2023 Adam Celarek
 * Copyright (C) 2023 Gerald Kimmersdorfer
 *
 * This program is free software: you can redistribute it and/or modify
 * it under the terms of the GNU General Public License as published by
 * the Free Software Foundation, either version 3 of the License, or
 * (at your option) any later version.
 *
 * This program is distributed in the hope that it will be useful,
 * but WITHOUT ANY WARRANTY; without even the implied warranty of
 * MERCHANTABILITY or FITNESS FOR A PARTICULAR PURPOSE.  See the
 * GNU General Public License for more details.
 *
 * You should have received a copy of the GNU General Public License
 * along with this program.  If not, see <http://www.gnu.org/licenses/>.
 *****************************************************************************/

#include <QDirIterator>
#include <QFontDatabase>
#if defined(ALP_ENABLE_DEBUG_GUI) || defined(__ANDROID__)
#include <QApplication>
#else
#include <QGuiApplication>
#endif
#include <QLoggingCategory>
#include <QNetworkInformation>
#include <QOpenGLContext>
#include <QQmlApplicationEngine>
#include <QQmlContext>
#include <QQmlEngine>
#include <QQuickView>
#include <QRunnable>
#include <QSurfaceFormat>
#include <QThread>
#include <QTimer>
#include <QTranslator>

#include <gl_engine/Context.h>

#include "GnssInformation.h"
#include "HotReloader.h"
#include "RenderThreadNotifier.h"
#include "TerrainRendererItem.h"
#include "TrackModel.h"

#include "nucleus/camera/PositionStorage.h"
#include "nucleus/version.h"

int main(int argc, char **argv)
{
    QQuickWindow::setGraphicsApi(QSGRendererInterface::GraphicsApi::OpenGLRhi);
#if defined(ALP_ENABLE_DEBUG_GUI) || defined(__ANDROID__)
    QApplication app(argc, argv);
#else
    QGuiApplication app(argc, argv);
#endif
    app.setWindowIcon(QIcon(":/icons/favicon.ico"));
    QCoreApplication::setOrganizationName("AlpineMaps.org");
    QCoreApplication::setApplicationName("AlpineApp");
    QGuiApplication::setApplicationDisplayName("Alpine Maps");
    QNetworkInformation::loadDefaultBackend(); // load here, so it sits on the correct thread.

    QFontDatabase::addApplicationFont(":/fonts/Roboto/Roboto-Regular.ttf");
    QFontDatabase::addApplicationFont(":/fonts/Roboto/Roboto-Bold.ttf");
    app.setFont(QFont("Roboto", 12, 400));

#ifndef NDEBUG
    //    QLoggingCategory::setFilterRules("*.debug=true\n"
    //                                     "qt.qpa.fonts=true");
    // output qrc files:
    {
        qDebug() << "qrc files:";
        QDirIterator it(":", QDirIterator::Subdirectories);
        while (it.hasNext()) {
            const auto path = it.next();
            const auto file = QFile(path);
            qDebug() << path << " size: " << file.size() / 1024 << "kb";
        }
    }
#ifdef __EMSCRIPTEN__
    {
        qDebug() << "packaged files:";
        QDirIterator it("/", QDirIterator::Subdirectories);
        while (it.hasNext()) {
            const auto path = it.next();
            const auto file = QFile(path);
            qDebug() << path << " size: " << file.size() / 1024 << "kb";
        }
    }
#endif
    qDebug() << "Available fonts:";
    for (const auto& family : QFontDatabase::families()) {
        for (const auto& style : QFontDatabase::styles(family))
            qDebug() << family << "|" << style;
    }
#endif

    QTranslator translator;
    const QStringList uiLanguages = QLocale::system().uiLanguages();
    for (const QString& locale : uiLanguages) {
        const QString baseName = QLocale::languageToCode(QLocale(locale).language());
        if (translator.load(":/i18n/" + baseName)) {
            app.installTranslator(&translator);
            break;
        }
    }

    QSurfaceFormat fmt;
    fmt.setDepthBufferSize(24);
    fmt.setOption(QSurfaceFormat::DebugContext);

    // Request OpenGL 3.3 core or OpenGL ES 3.0.
    if (QOpenGLContext::openGLModuleType() == QOpenGLContext::LibGL) {
        qDebug("Requesting 3.3 core context");
        fmt.setVersion(3, 3);
        fmt.setProfile(QSurfaceFormat::CoreProfile);
    } else {
        qDebug("Requesting 3.0 context");
        fmt.setVersion(3, 0);
    }
    gl_engine::Context::instance(); // initialise, so it's ready when we create dependent objects. // still needs to be moved to the render thread.

    QSurfaceFormat::setDefaultFormat(fmt);

<<<<<<< HEAD
    qmlRegisterType<TerrainRendererItem>("Alpine", 42, 0, "TerrainRenderer");
    qmlRegisterType<GnssInformation>("Alpine", 42, 0, "GnssInformation");
    qmlRegisterType<LabelFilter>("Alpine", 42, 0, "LabelFilter");

=======
>>>>>>> 1398f136
    QQmlApplicationEngine engine;

    HotReloader hotreloader(&engine, ALP_QML_SOURCE_DIR);
    engine.rootContext()->setContextProperty("_hotreloader", &hotreloader);
    engine.rootContext()->setContextProperty("_r", ALP_QML_SOURCE_DIR);
    engine.rootContext()->setContextProperty("_positionList", QVariant::fromValue(nucleus::camera::PositionStorage::instance()->getPositionList()));
    engine.rootContext()->setContextProperty("_alpine_renderer_version", QString::fromStdString(nucleus::version()));

#ifdef ALP_ENABLE_DEBUG_GUI
    engine.rootContext()->setContextProperty("_debug_gui", true);
#else
    engine.rootContext()->setContextProperty("_debug_gui", false);
#endif
    auto track_model = TrackModel();
    engine.rootContext()->setContextProperty("_track_model", &track_model);

    RenderThreadNotifier::instance();
    QObject::connect(
        &engine, &QQmlApplicationEngine::objectCreated,
        &app, [](QObject* obj, const QUrl& objUrl) {
            if (!obj) {
                qDebug() << "Creating QML object from " << objUrl << " failed!";
                QCoreApplication::exit(-1);
            }
        },
        Qt::QueuedConnection);
    engine.load(QUrl(ALP_QML_SOURCE_DIR "main_loader.qml"));
    QQuickWindow* root_window = dynamic_cast<QQuickWindow*>(engine.rootObjects().first());
    if (root_window == nullptr) {
        qDebug() << "root window not created!";
        return 1;
    }

#if (defined(__linux) && !defined(__ANDROID__)) || defined(_WIN32) || defined(_WIN64)
    root_window->showMaximized();
#endif
#ifdef ALP_APP_SHUTDOWN_AFTER_60S
    QTimer::singleShot(60000, &app, []() {
        qDebug() << "AlpineApp shuts down after 60s.";
        QGuiApplication::quit();
    });
#endif

    RenderThreadNotifier::instance()
        ->set_root_window(root_window);

    return app.exec();
}
<|MERGE_RESOLUTION|>--- conflicted
+++ resolved
@@ -125,13 +125,6 @@
 
     QSurfaceFormat::setDefaultFormat(fmt);
 
-<<<<<<< HEAD
-    qmlRegisterType<TerrainRendererItem>("Alpine", 42, 0, "TerrainRenderer");
-    qmlRegisterType<GnssInformation>("Alpine", 42, 0, "GnssInformation");
-    qmlRegisterType<LabelFilter>("Alpine", 42, 0, "LabelFilter");
-
-=======
->>>>>>> 1398f136
     QQmlApplicationEngine engine;
 
     HotReloader hotreloader(&engine, ALP_QML_SOURCE_DIR);
