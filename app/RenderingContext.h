/*****************************************************************************
 * AlpineMaps.org
 * Copyright (C) 2024 Adam Celarek
 *
 * This program is free software: you can redistribute it and/or modify
 * it under the terms of the GNU General Public License as published by
 * the Free Software Foundation, either version 3 of the License, or
 * (at your option) any later version.
 *
 * This program is distributed in the hope that it will be useful,
 * but WITHOUT ANY WARRANTY; without even the implied warranty of
 * MERCHANTABILITY or FITNESS FOR A PARTICULAR PURPOSE.  See the
 * GNU General Public License for more details.
 *
 * You should have received a copy of the GNU General Public License
 * along with this program.  If not, see <http://www.gnu.org/licenses/>.
 *****************************************************************************/

#pragma once

#include <QQmlEngine>

// move to pimpl to avoid including all the stuff in the header.

namespace gl_engine {
class Context;
}
namespace nucleus {
class DataQuerier;
}
namespace nucleus::map_label {
class Filter;
}
namespace nucleus::map_label {
class Scheduler;
}
namespace nucleus::picker {
class PickerManager;
}
namespace nucleus::tile {
class GeometryScheduler;
class TextureScheduler;
class SchedulerDirector;
}
namespace nucleus::tile::utils {
class AabbDecorator;
}

namespace avalanche::eaws {
class TextureScheduler;
class UIntIdManager;
}

class RenderingContext : public QObject {
    Q_OBJECT
    QML_ELEMENT
    QML_SINGLETON

    explicit RenderingContext(QObject* parent = nullptr);
    struct Data;
    std::unique_ptr<Data> m;

public:
    RenderingContext(RenderingContext const&) = delete;
    ~RenderingContext() override;
    void operator=(RenderingContext const&) = delete;

    static RenderingContext* create(QQmlEngine*, QJSEngine*)
    {
        QJSEngine::setObjectOwnership(instance(), QJSEngine::CppOwnership);
        return instance();
    }
    static RenderingContext* instance();

    void initialise();
    void destroy();
    [[nodiscard]] std::shared_ptr<gl_engine::Context> engine_context() const;
    [[nodiscard]] std::shared_ptr<nucleus::tile::utils::AabbDecorator> aabb_decorator() const;
    [[nodiscard]] std::shared_ptr<nucleus::tile::utils::AabbDecorator> aabb_decorator_eaws() const;
    [[nodiscard]] std::shared_ptr<nucleus::DataQuerier> data_querier() const;
    [[nodiscard]] nucleus::tile::GeometryScheduler* geometry_scheduler() const;
    [[nodiscard]] std::shared_ptr<nucleus::picker::PickerManager> picker_manager() const;
    [[nodiscard]] std::shared_ptr<nucleus::map_label::Filter> label_filter() const;
    [[nodiscard]] nucleus::map_label::Scheduler* map_label_scheduler() const;
    [[nodiscard]] nucleus::tile::TextureScheduler* ortho_scheduler() const;
<<<<<<< HEAD
    [[nodiscard]] avalanche::eaws::TextureScheduler* eaws_scheduler() const;
    [[nodiscard]] std::shared_ptr<avalanche::eaws::UIntIdManager> uint_id_manager() const;
=======
    [[nodiscard]] nucleus::tile::SchedulerDirector* scheduler_director() const;
>>>>>>> 3f063106

signals:
    void initialised();
};<|MERGE_RESOLUTION|>--- conflicted
+++ resolved
@@ -46,10 +46,10 @@
 class AabbDecorator;
 }
 
-namespace avalanche::eaws {
+namespace nucleus::avalanche {
 class TextureScheduler;
 class UIntIdManager;
-}
+} // namespace nucleus::avalanche
 
 class RenderingContext : public QObject {
     Q_OBJECT
@@ -76,19 +76,15 @@
     void destroy();
     [[nodiscard]] std::shared_ptr<gl_engine::Context> engine_context() const;
     [[nodiscard]] std::shared_ptr<nucleus::tile::utils::AabbDecorator> aabb_decorator() const;
-    [[nodiscard]] std::shared_ptr<nucleus::tile::utils::AabbDecorator> aabb_decorator_eaws() const;
     [[nodiscard]] std::shared_ptr<nucleus::DataQuerier> data_querier() const;
     [[nodiscard]] nucleus::tile::GeometryScheduler* geometry_scheduler() const;
     [[nodiscard]] std::shared_ptr<nucleus::picker::PickerManager> picker_manager() const;
     [[nodiscard]] std::shared_ptr<nucleus::map_label::Filter> label_filter() const;
     [[nodiscard]] nucleus::map_label::Scheduler* map_label_scheduler() const;
     [[nodiscard]] nucleus::tile::TextureScheduler* ortho_scheduler() const;
-<<<<<<< HEAD
-    [[nodiscard]] avalanche::eaws::TextureScheduler* eaws_scheduler() const;
-    [[nodiscard]] std::shared_ptr<avalanche::eaws::UIntIdManager> uint_id_manager() const;
-=======
     [[nodiscard]] nucleus::tile::SchedulerDirector* scheduler_director() const;
->>>>>>> 3f063106
+    [[nodiscard]] nucleus::avalanche::TextureScheduler* eaws_scheduler() const;
+    [[nodiscard]] std::shared_ptr<nucleus::avalanche::UIntIdManager> eaws_id_manager() const;
 
 signals:
     void initialised();
