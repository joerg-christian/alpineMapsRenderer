#############################################################################
# Alpine Terrain Renderer
# Copyright (C) 2023 Adam Celarek <family name at cg tuwien ac at>
# Copyright (C) 2023 Gerald Kimmersdorfer
#
# This program is free software: you can redistribute it and/or modify
# it under the terms of the GNU General Public License as published by
# the Free Software Foundation, either version 3 of the License, or
# (at your option) any later version.
#
# This program is distributed in the hope that it will be useful,
# but WITHOUT ANY WARRANTY; without even the implied warranty of
# MERCHANTABILITY or FITNESS FOR A PARTICULAR PURPOSE.  See the
# GNU General Public License for more details.
#
# You should have received a copy of the GNU General Public License
# along with this program.  If not, see <http://www.gnu.org/licenses/>.
#############################################################################

project(alpine-renderer-app LANGUAGES CXX)

qt_add_executable(alpineapp
    main.cpp
    RenderThreadNotifier.h RenderThreadNotifier.cpp
    TerrainRendererItem.h TerrainRendererItem.cpp
    GnssInformation.h GnssInformation.cpp
    TerrainRenderer.h TerrainRenderer.cpp
    HotReloader.h HotReloader.cpp
    AppSettings.h AppSettings.cpp
    timing/TimerFrontendManager.h timing/TimerFrontendManager.cpp
    timing/TimerFrontendObject.h timing/TimerFrontendObject.cpp
)



qt_add_qml_module(alpineapp
    URI app
    VERSION 1.0
    RESOURCE_PREFIX /qt/qml
    QML_FILES
        main_loader.qml
        Main.qml
        About.qml
        Map.qml
        SearchBox.qml
        SearchResults.qml
        Settings.qml
        Coordinates.qml
        GeneralSettings.qml
        GlSettings.qml
        FloatingActionButtonGroup.qml
        components/LabledSlider.qml
        components/LabledRangeSlider.qml
        components/ColorPicker.qml
        components/PageDrawer.qml
        components/CheckGroup.qml
        components/SettingsPanel.qml
        components/SettingsTitle.qml
        components/DrawerButton.qml
        components/DrawerSeparator.qml
        components/DrawerSpacer.qml
        components/VectorEditor.qml
        components/DatePicker.qml
        components/DateMonthTablePicker.qml
        components/FloatingActionButton.qml
        components/FluxColor/AngleWheel.qml
        components/FluxColor/ColorChooser.qml
        components/FluxColor/HueRing.qml
        components/FluxColor/HueWheel.qml
        components/FluxColor/WheelArea.qml
    RESOURCES
        icons/favicon.ico
<<<<<<< HEAD
        icons/icon.svg
        icons/material/monitoring.svg
        icons/material/3d_rotation.svg
        icons/material/map.svg
        icons/material/pin_drop.svg
        icons/material/settings.svg
        icons/material/info.svg
        icons/material/format_paint.svg
        icons/material/location_searching.svg
        icons/material/my_location.svg
        icons/material/navigation.svg
        icons/material/navigation_offset.svg
        icons/material/chevron_left.svg
        icons/material/visibility_off.svg
        icons/material/add.svg
=======
        icons/mascot.jpg
        icons/menu.png
        icons/search.png
        icons/icon.png
        icons/material/monitoring.png
        icons/material/3d_rotation.png
        icons/material/map.png
        icons/material/pin_drop.png
        icons/material/settings.png
        icons/material/info.png
        icons/material/format_paint.png
        icons/material/location_searching.png
        icons/material/my_location.png
        icons/material/navigation.png
        icons/material/navigation_offset.png
        icons/material/chevron_left.png
        icons/material/visibility_off.png
>>>>>>> 0134d39c
        icons/presets/basic.png
        icons/presets/shaded.png
        icons/presets/snow.png
        icons/needle_head_down.png
        icons/logo_type_horizontal.png
        icons/logo_type_vertical.png
        icons/logo_type_horizontal_short.png
)

qt_add_resources(alpineapp "fonts"
    BASE ${alpineapp_fonts_SOURCE_DIR}/
    PREFIX "/fonts"
    FILES
    ${alpineapp_fonts_SOURCE_DIR}/Roboto/Roboto-Regular.ttf
)

qt_add_translations(alpineapp TS_FILES
    i18n/de.ts
    i18n/en.ts
)


set_target_properties(alpineapp PROPERTIES
    QT_ANDROID_PACKAGE_SOURCE_DIR ${CMAKE_CURRENT_SOURCE_DIR}/android
)
target_link_libraries(alpineapp PUBLIC gl_engine Qt::Quick Qt::QuickControls2)
if (ALP_ENABLE_DEBUG_GUI)
    message(WARNING "building alpine app with debug gui")
    qt_target_qml_sources(alpineapp QML_FILES StatsWindow.qml)
    target_link_libraries(alpineapp PUBLIC Qt::Charts Qt::Widgets)
    target_compile_definitions(alpineapp PUBLIC ALP_ENABLE_DEBUG_GUI)
endif()
if (ALP_ENABLE_POSITIONING)
    target_link_libraries(alpineapp PUBLIC Qt::Positioning)
    target_compile_definitions(alpineapp PUBLIC "ALP_ENABLE_GNSS")
endif()
if (ALP_ENABLE_APP_SHUTDOWN_AFTER_60S)
    target_compile_definitions(alpineapp PUBLIC "ALP_APP_SHUTDOWN_AFTER_60S")
endif()

if (ANDROID OR EMSCRIPTEN)
    target_compile_definitions(alpineapp PUBLIC ALP_QML_SOURCE_DIR="qrc:///qt/qml/app/")
else()
    target_compile_definitions(alpineapp PUBLIC ALP_QML_SOURCE_DIR="file:/${CMAKE_CURRENT_SOURCE_DIR}/")
endif()

if (ANDROID)
    add_android_openssl_libraries(alpineapp)

    install(TARGETS alpineapp
        LIBRARY DESTINATION ${CMAKE_INSTALL_LIBDIR}
        RUNTIME DESTINATION ${CMAKE_INSTALL_BINDIR})
endif()

if (EMSCRIPTEN)
    set(ALP_INSTALL_FILES
        "$<TARGET_FILE_DIR:alpineapp>/alpineapp.js"
        "$<TARGET_FILE_DIR:alpineapp>/alpineapp.wasm"
        "$<TARGET_FILE_DIR:alpineapp>/alpineapp.html"
        "$<TARGET_FILE_DIR:alpineapp>/qtloader.js"
    )

    if (ALP_ENABLE_THREADING)
        list(APPEND ALP_INSTALL_FILES "$<TARGET_FILE_DIR:alpineapp>/alpineapp.worker.js")
    endif()
    install(FILES ${ALP_INSTALL_FILES} DESTINATION ${ALP_WWW_INSTALL_DIR})
endif()<|MERGE_RESOLUTION|>--- conflicted
+++ resolved
@@ -70,23 +70,6 @@
         components/FluxColor/WheelArea.qml
     RESOURCES
         icons/favicon.ico
-<<<<<<< HEAD
-        icons/icon.svg
-        icons/material/monitoring.svg
-        icons/material/3d_rotation.svg
-        icons/material/map.svg
-        icons/material/pin_drop.svg
-        icons/material/settings.svg
-        icons/material/info.svg
-        icons/material/format_paint.svg
-        icons/material/location_searching.svg
-        icons/material/my_location.svg
-        icons/material/navigation.svg
-        icons/material/navigation_offset.svg
-        icons/material/chevron_left.svg
-        icons/material/visibility_off.svg
-        icons/material/add.svg
-=======
         icons/mascot.jpg
         icons/menu.png
         icons/search.png
@@ -102,9 +85,9 @@
         icons/material/my_location.png
         icons/material/navigation.png
         icons/material/navigation_offset.png
+        icons/material/add.svg
         icons/material/chevron_left.png
         icons/material/visibility_off.png
->>>>>>> 0134d39c
         icons/presets/basic.png
         icons/presets/shaded.png
         icons/presets/snow.png
